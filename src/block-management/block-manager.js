--- conflicted
+++ resolved
@@ -167,7 +167,6 @@
 		);
 	}
 
-<<<<<<< HEAD
 	handleSwitchEditor = ( showHtml: boolean ) => {
 		if ( showHtml ) {
 			const html = this.serializeToHtml();
@@ -183,10 +182,7 @@
 		this.setState( { html } );
 	}
 
-	renderItem( value: { item: BlockType, uid: string } ) {
-=======
 	renderItem( value: { item: BlockType, clientId: string } ) {
->>>>>>> 0ef30272
 		return (
 			<BlockHolder
 				key={ value.clientId }
