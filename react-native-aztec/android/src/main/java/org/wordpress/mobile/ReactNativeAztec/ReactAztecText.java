--- conflicted
+++ resolved
@@ -7,10 +7,7 @@
 import android.support.annotation.Nullable;
 import android.text.Editable;
 import android.text.InputType;
-<<<<<<< HEAD
-=======
 import android.text.Spannable;
->>>>>>> 25f671f8
 import android.text.Spanned;
 import android.text.TextUtils;
 import android.text.TextWatcher;
@@ -95,11 +92,7 @@
 
         this.setAztecKeyListener(new ReactAztecText.OnAztecKeyListener() {
             @Override
-<<<<<<< HEAD
-            public boolean onEnterKey(Spanned text, boolean firedAfterTextChanged, int selStart, int selEnd) {
-=======
             public boolean onEnterKey(Spannable text, boolean firedAfterTextChanged, int selStart, int selEnd) {
->>>>>>> 25f671f8
                 if (shouldHandleOnEnter && !isTextChangedListenerDisabled()) {
                     return onEnter(text, firedAfterTextChanged, selStart, selEnd);
                 }
@@ -376,11 +369,7 @@
         this.mIsSettingTextFromJS = mIsSettingTextFromJS;
     }
 
-<<<<<<< HEAD
-    private boolean onEnter(Spanned text, boolean firedAfterTextChanged, int selStart, int selEnd) {
-=======
     private boolean onEnter(Spannable text, boolean firedAfterTextChanged, int selStart, int selEnd) {
->>>>>>> 25f671f8
         disableTextChangedListener();
         String content = toHtml(text, false);
         int cursorPositionStart = firedAfterTextChanged ? selStart : getSelectionStart();
