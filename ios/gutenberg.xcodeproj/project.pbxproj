--- conflicted
+++ resolved
@@ -45,15 +45,11 @@
 		F151983C2100DC3D000F6E97 /* AppDelegate.swift in Sources */ = {isa = PBXBuildFile; fileRef = F15198392100DC3D000F6E97 /* AppDelegate.swift */; };
 		F151983D2100DC3D000F6E97 /* MediaProvider.swift in Sources */ = {isa = PBXBuildFile; fileRef = F151983A2100DC3D000F6E97 /* MediaProvider.swift */; };
 		F19CFDA821021EB100EAB240 /* Aztec.framework in CopyFiles */ = {isa = PBXBuildFile; fileRef = F1289ECA2100E4320091E81D /* Aztec.framework */; settings = {ATTRIBUTES = (CodeSignOnCopy, RemoveHeadersOnCopy, ); }; };
-<<<<<<< HEAD
-		FF22719321EFF5EE00E13B96 /* MediaPickAndUploadCoordinator.swift in Sources */ = {isa = PBXBuildFile; fileRef = FF22719221EFF5EE00E13B96 /* MediaPickAndUploadCoordinator.swift */; };
-=======
 		F1EE6F7821E7F0A500241744 /* NotoSerif-BoldItalic.ttf in Resources */ = {isa = PBXBuildFile; fileRef = F1EE6F7421E7F0A500241744 /* NotoSerif-BoldItalic.ttf */; };
 		F1EE6F7921E7F0A500241744 /* NotoSerif-Regular.ttf in Resources */ = {isa = PBXBuildFile; fileRef = F1EE6F7521E7F0A500241744 /* NotoSerif-Regular.ttf */; };
 		F1EE6F7A21E7F0A500241744 /* NotoSerif-Italic.ttf in Resources */ = {isa = PBXBuildFile; fileRef = F1EE6F7621E7F0A500241744 /* NotoSerif-Italic.ttf */; };
 		F1EE6F7B21E7F0A500241744 /* NotoSerif-Bold.ttf in Resources */ = {isa = PBXBuildFile; fileRef = F1EE6F7721E7F0A500241744 /* NotoSerif-Bold.ttf */; };
 		FF9A6F4121FA8E2500D36D14 /* MediaPickAndUploadCoordinator.swift in Sources */ = {isa = PBXBuildFile; fileRef = FF9A6F1621FA8E2500D36D14 /* MediaPickAndUploadCoordinator.swift */; };
->>>>>>> 6e3c8e1e
 /* End PBXBuildFile section */
 
 /* Begin PBXContainerItemProxy section */
@@ -437,11 +433,7 @@
 		F1EE6F7621E7F0A500241744 /* NotoSerif-Italic.ttf */ = {isa = PBXFileReference; lastKnownFileType = file; path = "NotoSerif-Italic.ttf"; sourceTree = "<group>"; };
 		F1EE6F7721E7F0A500241744 /* NotoSerif-Bold.ttf */ = {isa = PBXFileReference; lastKnownFileType = file; path = "NotoSerif-Bold.ttf"; sourceTree = "<group>"; };
 		F619623252704B46A619C33C /* RNTAztecView.xcodeproj */ = {isa = PBXFileReference; explicitFileType = undefined; fileEncoding = 9; includeInIndex = 0; lastKnownFileType = "wrapper.pb-project"; name = RNTAztecView.xcodeproj; path = "../react-native-aztec/ios/RNTAztecView.xcodeproj"; sourceTree = "<group>"; };
-<<<<<<< HEAD
-		FF22719221EFF5EE00E13B96 /* MediaPickAndUploadCoordinator.swift */ = {isa = PBXFileReference; lastKnownFileType = sourcecode.swift; name = MediaPickAndUploadCoordinator.swift; path = gutenberg/MediaPickAndUploadCoordinator.swift; sourceTree = "<group>"; };
-=======
 		FF9A6F1621FA8E2500D36D14 /* MediaPickAndUploadCoordinator.swift */ = {isa = PBXFileReference; fileEncoding = 4; lastKnownFileType = sourcecode.swift; name = MediaPickAndUploadCoordinator.swift; path = gutenberg/MediaPickAndUploadCoordinator.swift; sourceTree = "<group>"; };
->>>>>>> 6e3c8e1e
 /* End PBXFileReference section */
 
 /* Begin PBXFrameworksBuildPhase section */
@@ -597,7 +589,6 @@
 				13B07FB51A68108700A75B9A /* Images.xcassets */,
 				13B07FB61A68108700A75B9A /* Info.plist */,
 				13B07FB11A68108700A75B9A /* LaunchScreen.xib */,
-				FF22719221EFF5EE00E13B96 /* MediaPickAndUploadCoordinator.swift */,
 			);
 			name = gutenberg;
 			sourceTree = "<group>";
@@ -1377,11 +1368,7 @@
 			buildActionMask = 2147483647;
 			files = (
 				F151983C2100DC3D000F6E97 /* AppDelegate.swift in Sources */,
-<<<<<<< HEAD
-				FF22719321EFF5EE00E13B96 /* MediaPickAndUploadCoordinator.swift in Sources */,
-=======
 				FF9A6F4121FA8E2500D36D14 /* MediaPickAndUploadCoordinator.swift in Sources */,
->>>>>>> 6e3c8e1e
 				F151983D2100DC3D000F6E97 /* MediaProvider.swift in Sources */,
 				7EC7328F21907E3F00FED2E6 /* GutenbergViewController.swift in Sources */,
 			);
