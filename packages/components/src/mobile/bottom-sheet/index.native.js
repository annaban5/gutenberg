--- conflicted
+++ resolved
@@ -1,7 +1,14 @@
 /**
  * External dependencies
  */
-import { Text, View, Platform, PanResponder, Dimensions, ScrollView } from 'react-native';
+import {
+	Text,
+	View,
+	Platform,
+	PanResponder,
+	Dimensions,
+	ScrollView,
+} from 'react-native';
 import Modal from 'react-native-modal';
 import SafeArea from 'react-native-safe-area';
 
@@ -35,14 +42,10 @@
 			maxHeight: 0,
 		};
 
-<<<<<<< HEAD
-		SafeArea.getSafeAreaInsetsForRootView().then( this.onSafeAreaInsetsUpdate );
-		Dimensions.addEventListener( 'change', this.onSetMaxHeight );
-=======
 		SafeArea.getSafeAreaInsetsForRootView().then(
 			this.onSafeAreaInsetsUpdate
 		);
->>>>>>> 258bce39
+		Dimensions.addEventListener( 'change', this.onSetMaxHeight );
 	}
 
 	componentDidMount() {
@@ -76,7 +79,10 @@
 	}
 
 	isCloseToBottom( { layoutMeasurement, contentOffset, contentSize } ) {
-		return layoutMeasurement.height + contentOffset.y >= contentSize.height - contentOffset.y;
+		return (
+			layoutMeasurement.height + contentOffset.y >=
+			contentSize.height - contentOffset.y
+		);
 	}
 
 	isCloseToTop( { contentOffset } ) {
@@ -96,10 +102,10 @@
 		const { height, width } = Dimensions.get( 'window' );
 		const { safeAreaBottomInset } = this.state;
 
-		// Horizontal mode
+		// On horizontal mode `maxHeight` has to be set on 90% of width
 		if ( width > height ) {
 			this.setState( { maxHeight: 0.9 * height } );
-			//	Vertical mode
+			//	On vertical mode `maxHeight` has to be set on 50% of width
 		} else this.setState( { maxHeight: height / 2 - safeAreaBottomInset } );
 	}
 
@@ -189,7 +195,6 @@
 				>
 					<View style={ styles.dragIndicator } />
 					{ ! hideHeader && getHeader() }
-<<<<<<< HEAD
 					<ScrollView
 						bounces={ this.state.bounces }
 						onScroll={ this.onScroll }
@@ -202,16 +207,10 @@
 						] }
 					>
 						{ this.props.children }
-						<View style={ { height: this.state.safeAreaBottomInset } } />
+						<View
+							style={ { height: this.state.safeAreaBottomInset } }
+						/>
 					</ScrollView>
-=======
-					<View style={ [ styles.content, contentStyle ] }>
-						{ this.props.children }
-					</View>
-					<View
-						style={ { height: this.state.safeAreaBottomInset } }
-					/>
->>>>>>> 258bce39
 				</KeyboardAvoidingView>
 			</Modal>
 		);
