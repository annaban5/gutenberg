/**
 * External dependencies
 */
<<<<<<< HEAD
import { Text, View, Platform, PanResponder, Dimensions, Easing, ScrollView } from 'react-native';
=======
import { Text, View, Platform, PanResponder, Dimensions } from 'react-native';
>>>>>>> 1de41d94
import Modal from 'react-native-modal';
import SafeArea from 'react-native-safe-area';

/**
 * WordPress dependencies
 */
import { Component } from '@wordpress/element';
import { withPreferredColorScheme } from '@wordpress/compose';

/**
 * Internal dependencies
 */
import styles from './styles.scss';
import Button from './button';
import Cell from './cell';
import PickerCell from './picker-cell';
import SwitchCell from './switch-cell';
import RangeCell from './range-cell';
import KeyboardAvoidingView from './keyboard-avoiding-view';

class BottomSheet extends Component {
	constructor() {
		super( ...arguments );
		this.onSafeAreaInsetsUpdate = this.onSafeAreaInsetsUpdate.bind( this );
		this.onScroll = this.onScroll.bind( this );

		this.state = {
			safeAreaBottomInset: 0,
			bounces: false,
		};

		SafeArea.getSafeAreaInsetsForRootView().then( this.onSafeAreaInsetsUpdate );
	}

	componentDidMount() {
		this.safeAreaEventSubscription = SafeArea.addEventListener( 'safeAreaInsetsForRootViewDidChange', this.onSafeAreaInsetsUpdate );
	}

	componentWillUnmount() {
		if ( this.safeAreaEventSubscription === null ) {
			return;
		}
		this.safeAreaEventSubscription.remove();
		this.safeAreaEventSubscription = null;
		SafeArea.removeEventListener( 'safeAreaInsetsForRootViewDidChange', this.onSafeAreaInsetsUpdate );
	}

	onSafeAreaInsetsUpdate( result ) {
		if ( this.safeAreaEventSubscription === null ) {
			return;
		}
		const { safeAreaInsets } = result;
		if ( this.state.safeAreaBottomInset !== safeAreaInsets.bottom ) {
			this.setState( { safeAreaBottomInset: safeAreaInsets.bottom } );
		}
	}

	isCloseToBottom( { layoutMeasurement, contentOffset, contentSize } ) {
		return layoutMeasurement.height + contentOffset.y >= contentSize.height - contentOffset.y;
	}

	isCloseToTop( { contentOffset } ) {
		return contentOffset.y < 10;
	}

	onScroll( { nativeEvent } ) {
		if ( this.isCloseToTop( nativeEvent ) ) {
			this.setState( { bounces: false } );
		}
		if ( this.isCloseToBottom( nativeEvent ) ) {
			this.setState( { bounces: true } );
		}
	}

	render() {
		const {
			title = '',
			isVisible,
			leftButton,
			rightButton,
			hideHeader,
			style = {},
			contentStyle = {},
			getStylesFromColorScheme,
			...rest
		} = this.props;

		const panResponder = PanResponder.create( {
			onMoveShouldSetPanResponder: ( evt, gestureState ) => {
				// Activates swipe down over child Touchables if the swipe is long enough.
				// With this we can adjust sensibility on the swipe vs tap gestures.
				if ( gestureState.dy > 3 && ! this.state.bounces ) {
					gestureState.dy = 0;
					return true;
				}
			},
		} );

		const getHeader = () => (
			<View>
				<View style={ styles.head }>
					<View style={ { flex: 1 } }>
						{ leftButton }
					</View>
					<View style={ styles.titleContainer }>
						<Text style={ styles.title }>
							{ title }
						</Text>
					</View>
					<View style={ { flex: 1 } }>
						{ rightButton }
					</View>
				</View>
				<View style={ styles.separator } />
			</View>
		);

		const backgroundStyle = getStylesFromColorScheme( styles.background, styles.backgroundDark );
		const maxHeight = ( Dimensions.get( 'window' ).height / 2 ) - this.state.safeAreaBottomInset;

		return (
			<Modal
				isVisible={ isVisible }
				style={ styles.bottomModal }
				animationInTiming={ 600 }
				animationOutTiming={ 250 }
				backdropTransitionInTiming={ 50 }
				backdropTransitionOutTiming={ 50 }
				backdropOpacity={ 0.2 }
				onBackdropPress={ this.props.onClose }
				onBackButtonPress={ this.props.onClose }
				onSwipe={ this.props.onClose }
				onDismiss={ Platform.OS === 'ios' ? this.props.onDismiss : undefined }
				onModalHide={ Platform.OS === 'android' ? this.props.onDismiss : undefined }
				swipeDirection="down"
				onMoveShouldSetResponder={ panResponder.panHandlers.onMoveShouldSetResponder }
				onMoveShouldSetResponderCapture={ panResponder.panHandlers.onMoveShouldSetResponderCapture }
				onAccessibilityEscape={ this.props.onClose }
				{ ...rest }
			>
				<KeyboardAvoidingView
					behavior={ Platform.OS === 'ios' && 'padding' }
					style={ { ...backgroundStyle, borderColor: 'rgba(0, 0, 0, 0.1)', ...style } }
					keyboardVerticalOffset={ -this.state.safeAreaBottomInset }
				>
					<View style={ styles.dragIndicator } />
					{ hideHeader && ( <View style={ styles.emptyHeaderSpace } /> ) }
					{ ! hideHeader && getHeader() }
					<ScrollView
						bounces={ this.state.bounces }
						onScroll={ this.onScroll }
						scrollEventThrottle={ 16 }
						style={ { maxHeight } }
						contentContainerStyle={ [ styles.content, contentStyle ] }>
						{ this.props.children }
					</ScrollView>
					<View style={ { height: this.state.safeAreaBottomInset } } />
				</KeyboardAvoidingView>
			</Modal>

		);
	}
}

function getWidth() {
	return Math.min( Dimensions.get( 'window' ).width, styles.background.maxWidth );
}

const ThemedBottomSheet = withPreferredColorScheme( BottomSheet );

ThemedBottomSheet.getWidth = getWidth;
ThemedBottomSheet.Button = Button;
ThemedBottomSheet.Cell = Cell;
ThemedBottomSheet.PickerCell = PickerCell;
ThemedBottomSheet.SwitchCell = SwitchCell;
ThemedBottomSheet.RangeCell = RangeCell;

export default ThemedBottomSheet;<|MERGE_RESOLUTION|>--- conflicted
+++ resolved
@@ -1,11 +1,7 @@
 /**
  * External dependencies
  */
-<<<<<<< HEAD
-import { Text, View, Platform, PanResponder, Dimensions, Easing, ScrollView } from 'react-native';
-=======
-import { Text, View, Platform, PanResponder, Dimensions } from 'react-native';
->>>>>>> 1de41d94
+import { Text, View, Platform, PanResponder, Dimensions, ScrollView } from 'react-native';
 import Modal from 'react-native-modal';
 import SafeArea from 'react-native-safe-area';
 
