--- conflicted
+++ resolved
@@ -8,11 +8,7 @@
  * WordPress dependencies
  */
 import { Component } from '@wordpress/element';
-<<<<<<< HEAD
 import { PlainText } from '@wordpress/block-editor';
-=======
-import { RichText } from '@wordpress/rich-text';
->>>>>>> 08cda3f0
 import { decodeEntities } from '@wordpress/html-entities';
 import { withDispatch } from '@wordpress/data';
 import { withFocusOutside } from '@wordpress/components';
@@ -106,22 +102,12 @@
 					} }
 					placeholder={ decodedPlaceholder }
 					value={ title }
-<<<<<<< HEAD
 					returnKeyType={ this.isIOS ? 'default' : 'none' }
-=======
-					onSelectionChange={ () => { } }
->>>>>>> 08cda3f0
 					onEnter={ this.props.onEnterPress }
 					ref={ ( ref ) => {
 						this.titleViewRef = ref;
 					} }
-<<<<<<< HEAD
 				/>
-=======
-					__unstablePasteHandler={ pasteHandler }
-				>
-				</RichText>
->>>>>>> 08cda3f0
 			</View>
 		);
 	}
