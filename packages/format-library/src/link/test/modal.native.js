/**
 * Internal dependencies
 */
import ModalLinkUI from '../modal';
/**
 * External dependencies
 */
import { shallow } from 'enzyme';

describe( 'LinksUI', () => {
	it( 'LinksUI renders', () => {
		const wrapper = shallow(
			<ModalLinkUI />
		);
		expect( wrapper ).toBeTruthy();
	} );

	it( 'Links are removed when no text is in the URL field', () => {
		// Given
		const onRemove = jest.fn();
		const wrapper = shallow(
			<ModalLinkUI
				onRemove={ onRemove }
				onClose={ jest.fn() }
			/>
		).dive().dive(); // -> dive() removes the HOC layer that was blocking access to ModalLinkUI

		// When

		// Close the BottomSheet
		const bottomSheet = wrapper.find( 'BottomSheet' ).first();
		bottomSheet.simulate( 'close' );

		// Then

		expect( onRemove ).toHaveBeenCalledTimes( 1 );
	} );

	it( 'Links are saved when URL field has content', () => {
		// Given
		const onRemove = jest.fn();
		const wrapper = shallow(
			<ModalLinkUI
				onRemove={ onRemove }
				onClose={ jest.fn() }
			/>
		).dive(); // -> dive() removes the HOC layer that was blocking access to ModalLinkUI

		// Mock `submitLink` for simplicity (we don't want to test submitLink itself here)
		wrapper.instance().submitLink = jest.fn();

		// When

		// Simulate user typing on the URL Cell.
		const bottomSheet = wrapper.dive().find( 'BottomSheet' ).first();
<<<<<<< HEAD
		// withTheme is type "_class", we search for it and dive into BottomSheetCell
		const cell = bottomSheet.dive().find( '_class' ).first().dive();
=======
		const cell = bottomSheet.dive().find( 'WithPreferredColorScheme(BottomSheetCell)' ).first().dive();
>>>>>>> ee3e0b28

		cell.simulate( 'changeValue', 'wordpress.com' );

		// Close the BottomSheet
		bottomSheet.simulate( 'close' );

		// Then
		expect( onRemove ).toHaveBeenCalledTimes( 0 );
		expect( wrapper.instance().submitLink ).toHaveBeenCalledTimes( 1 );
	} );
} );<|MERGE_RESOLUTION|>--- conflicted
+++ resolved
@@ -53,12 +53,7 @@
 
 		// Simulate user typing on the URL Cell.
 		const bottomSheet = wrapper.dive().find( 'BottomSheet' ).first();
-<<<<<<< HEAD
-		// withTheme is type "_class", we search for it and dive into BottomSheetCell
-		const cell = bottomSheet.dive().find( '_class' ).first().dive();
-=======
 		const cell = bottomSheet.dive().find( 'WithPreferredColorScheme(BottomSheetCell)' ).first().dive();
->>>>>>> ee3e0b28
 
 		cell.simulate( 'changeValue', 'wordpress.com' );
 
