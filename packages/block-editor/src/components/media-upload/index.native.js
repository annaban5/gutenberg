--- conflicted
+++ resolved
@@ -94,7 +94,11 @@
 	}
 
 	getMediaOptionsItems() {
-		const { allowedTypes = [], multiple = false, onlyMediaLibrary } = this.props;
+		const {
+			allowedTypes = [],
+			multiple = false,
+			onlyMediaLibrary,
+		} = this.props;
 
 		// disable upload sources for now when multiple flag is set
 		// eslint-disable-next-line no-undef
@@ -104,23 +108,13 @@
 			}
 		}
 
-<<<<<<< HEAD
-		return this.getAllSources().filter( ( source ) => {
-			return onlyMediaLibrary ? source.mediaLibrary : allowedTypes.filter( ( allowedType ) => source.types.includes( allowedType ) ).length > 0;
-		} ).map( ( source ) => {
-			return {
-				...source,
-				icon: source.icon || this.getChooseFromDeviceIcon(),
-			};
-		} );
-=======
 		return this.getAllSources()
 			.filter( ( source ) => {
-				return (
-					allowedTypes.filter( ( allowedType ) =>
-						source.types.includes( allowedType )
-					).length > 0
-				);
+				return onlyMediaLibrary
+					? source.mediaLibrary
+					: allowedTypes.filter( ( allowedType ) =>
+							source.types.includes( allowedType )
+					  ).length > 0;
 			} )
 			.map( ( source ) => {
 				return {
@@ -128,7 +122,6 @@
 					icon: source.icon || this.getChooseFromDeviceIcon(),
 				};
 			} );
->>>>>>> 85129302
 	}
 
 	getChooseFromDeviceIcon() {
@@ -153,18 +146,13 @@
 
 	onPickerSelect( value ) {
 		const { allowedTypes = [], onSelect, multiple = false } = this.props;
-<<<<<<< HEAD
-		const mediaSource = this.getAllSources().filter( ( source ) => source.value === value ).shift();
-		const types = allowedTypes.filter( ( type ) => mediaSource.types.includes( type ) );
-
-=======
 		const mediaSource = this.getAllSources()
 			.filter( ( source ) => source.value === value )
 			.shift();
 		const types = allowedTypes.filter( ( type ) =>
 			mediaSource.types.includes( type )
 		);
->>>>>>> 85129302
+
 		requestMediaPicker( mediaSource.id, types, multiple, ( media ) => {
 			if ( ( multiple && media ) || ( media && media.id ) ) {
 				onSelect( media );
