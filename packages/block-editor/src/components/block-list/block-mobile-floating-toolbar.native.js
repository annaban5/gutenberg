--- conflicted
+++ resolved
@@ -7,52 +7,16 @@
  * Internal dependencies
  */
 import styles from './block-mobile-floating-toolbar.scss';
-<<<<<<< HEAD
-=======
-/**
- * WordPress dependencies
- */
-import { compose, withPreferredColorScheme } from '@wordpress/compose';
-import { createSlotFill } from '@wordpress/components';
 
-const { Fill, Slot } = createSlotFill( 'FloatingToolbar' );
->>>>>>> d56979d2
-
-const FloatingToolbarFill = ( { children, getStylesFromColorScheme } ) => {
+const FloatingToolbar = ( { children } ) => {
 	return (
-<<<<<<< HEAD
 		<TouchableWithoutFeedback>
 			<View
 				style={ styles.floatingToolbar }
 			>{ children }
 			</View>
 		</TouchableWithoutFeedback>
-=======
-		<Fill>
-			{ ( { innerFloatingToolbar } ) => {
-				const fillStyle = getStylesFromColorScheme( styles.floatingToolbarFillColor, styles.floatingToolbarFillColorDark );
-				return (
-					<TouchableWithoutFeedback>
-						<View
-						// Issue: `FloatingToolbar` placed above the first item in group is not touchable on Android.
-						// Temporary solution: Use `innerFloatingToolbar` to place `FloatingToolbar` over the first item in group.
-						// TODO: `{ top: innerFloatingToolbar ? 0 : -44 }` along with `innerFloatingToolbar` should be removed once issue is fixed.
-							style={ [ fillStyle, styles.floatingToolbarFill, { top: innerFloatingToolbar ? 0 : -44 } ] }
-						>{ children }
-						</View>
-					</TouchableWithoutFeedback>
-				);
-			} }
-
-		</Fill>
->>>>>>> d56979d2
 	);
 };
 
-<<<<<<< HEAD
-=======
-const FloatingToolbar = compose( withPreferredColorScheme )( FloatingToolbarFill );
-FloatingToolbar.Slot = Slot;
-
->>>>>>> d56979d2
 export default FloatingToolbar;