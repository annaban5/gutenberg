--- conflicted
+++ resolved
@@ -71,16 +71,12 @@
 			styles.modalIconWrapperDark
 		);
 		const modalIconStyle = getStylesFromColorScheme( styles.modalIcon, styles.modalIconDark );
-<<<<<<< HEAD
-		const modalItemLabelStyle = getStylesFromColorScheme( styles.modalItemLabel, styles.modalItemLabelDark );
-		const modalItemMaxWidth = BottomSheet.getWidth() / this.state.numberOfColumns;
-=======
 		const modalItemLabelStyle = getStylesFromColorScheme(
 			styles.modalItemLabel,
 			styles.modalItemLabelDark
 		);
-
->>>>>>> f63053ca
+		const modalItemMaxWidth = BottomSheet.getWidth() / this.state.numberOfColumns;
+
 		return (
 			<BottomSheet
 				isVisible={ true }
@@ -88,7 +84,6 @@
 				contentStyle={ [ styles.content, bottomPadding ] }
 				hideHeader
 			>
-<<<<<<< HEAD
 				<TouchableHighlight>
 					<FlatList
 						onLayout={ this.onLayout }
@@ -113,48 +108,13 @@
 										<View style={ modalIconStyle }>
 											<Icon icon={ item.icon.src } fill={ modalIconStyle.fill } size={ modalIconStyle.width } />
 										</View>
-=======
-				<FlatList
-					onLayout={ this.onLayout }
-					scrollEnabled={ false }
-					key={ `InserterUI-${ this.state.numberOfColumns }` } //re-render when numberOfColumns changes
-					keyboardShouldPersistTaps="always"
-					numColumns={ this.state.numberOfColumns }
-					data={ this.props.items }
-					ItemSeparatorComponent={ () => <View style={ styles.rowSeparator } /> }
-					keyExtractor={ ( item ) => item.name }
-					renderItem={ ( { item } ) => (
-						<TouchableHighlight
-							style={ styles.touchableArea }
-							underlayColor="transparent"
-							activeOpacity={ 0.5 }
-							accessibilityLabel={ item.title }
-							onPress={ () => this.props.onSelect( item ) }
-						>
-							<View style={ styles.modalItem }>
-								<View style={ modalIconWrapperStyle }>
-									<View style={ modalIconStyle }>
-										<Icon
-											icon={ item.icon.src }
-											fill={ modalIconStyle.fill }
-											size={ modalIconStyle.width }
-										/>
->>>>>>> f63053ca
 									</View>
 									<Text style={ modalItemLabelStyle }>{ item.title }</Text>
 								</View>
-<<<<<<< HEAD
 							</TouchableHighlight>
 						}
 					/>
 				</TouchableHighlight>
-=======
-								<Text style={ modalItemLabelStyle }>{ item.title }</Text>
-							</View>
-						</TouchableHighlight>
-					) }
-				/>
->>>>>>> f63053ca
 			</BottomSheet>
 		);
 	}
