/*eslint no-console: ["error", { allow: ["warn"] }] */

/**
 * External dependencies
 */
import RCTAztecView from 'react-native-aztec';
import { View, Platform } from 'react-native';
import {
	pickBy,
} from 'lodash';
import memize from 'memize';

/**
 * WordPress dependencies
 */
import { Component } from '@wordpress/element';
import { compose, withPreferredColorScheme } from '@wordpress/compose';
import { withSelect } from '@wordpress/data';
import { childrenBlock } from '@wordpress/blocks';
import { decodeEntities } from '@wordpress/html-entities';
import { BACKSPACE } from '@wordpress/keycodes';
import { isURL } from '@wordpress/url';

/**
 * Internal dependencies
 */
import FormatEdit from './format-edit';
import { applyFormat } from '../apply-format';
import { getActiveFormat } from '../get-active-format';
import { getActiveFormats } from '../get-active-formats';
import { isEmpty, isEmptyLine } from '../is-empty';
import { create } from '../create';
import { toHTMLString } from '../to-html-string';
import { removeLineSeparator } from '../remove-line-separator';
import { isCollapsed } from '../is-collapsed';
import { remove } from '../remove';
import styles from './style.scss';

const unescapeSpaces = ( text ) => {
	return text.replace( /&nbsp;|&#160;/gi, ' ' );
};

const gutenbergFormatNamesToAztec = {
	'core/bold': 'bold',
	'core/italic': 'italic',
	'core/strikethrough': 'strikethrough',
};

export class RichText extends Component {
	constructor( { value, selectionStart, selectionEnd, __unstableMultilineTag: multiline } ) {
		super( ...arguments );

		this.isMultiline = false;
		if ( multiline === true || multiline === 'p' || multiline === 'li' ) {
			this.multilineTag = multiline === true ? 'p' : multiline;
			this.isMultiline = true;
		}

		if ( this.multilineTag === 'li' ) {
			this.multilineWrapperTags = [ 'ul', 'ol' ];
		}

		this.isIOS = Platform.OS === 'ios';
		this.createRecord = this.createRecord.bind( this );
		this.onChange = this.onChange.bind( this );
		this.handleEnter = this.handleEnter.bind( this );
		this.handleDelete = this.handleDelete.bind( this );
		this.onPaste = this.onPaste.bind( this );
		this.onFocus = this.onFocus.bind( this );
		this.onBlur = this.onBlur.bind( this );
		this.onTextUpdate = this.onTextUpdate.bind( this );
		this.onContentSizeChange = this.onContentSizeChange.bind( this );
		this.onFormatChange = this.onFormatChange.bind( this );
		this.formatToValue = memize(
			this.formatToValue.bind( this ),
			{ maxSize: 1 }
		);

		// This prevents a bug in Aztec which triggers onSelectionChange twice on format change
		this.onSelectionChange = this.onSelectionChange.bind( this );
		this.onSelectionChangeFromAztec = this.onSelectionChangeFromAztec.bind( this );
		this.valueToFormat = this.valueToFormat.bind( this );
		this.willTrimSpaces = this.willTrimSpaces.bind( this );
		this.getHtmlToRender = this.getHtmlToRender.bind( this );
		this.state = {
			activeFormats: [],
			selectedFormat: null,
			height: 0,
		};
		this.needsSelectionUpdate = false;
		this.savedContent = '';
		this.isTouched = false;
		this.lastAztecEventType = null;

		this.lastHistoryValue = value;

		// Internal values that are update synchronously, unlike props.
		this.value = value;
		this.selectionStart = selectionStart;
		this.selectionEnd = selectionEnd;
	}

	/**
	 * Get the current record (value and selection) from props and state.
	 *
	 * @return {Object} The current record (value and selection).
	 */
	getRecord() {
		const { selectionStart: start, selectionEnd: end } = this.props;
		let { value } = this.props;

		// Since we get the text selection from Aztec we need to be in sync with the HTML `value`
		// Removing leading white spaces using `trim()` should make sure this is the case.
		if ( typeof value === 'string' || value instanceof String ) {
			value = value.trimLeft();
		}

		const { formats, replacements, text } = this.formatToValue( value );
		const { activeFormats } = this.state;

		return { formats, replacements, text, start, end, activeFormats };
	}

	/**
	 * Creates a RichText value "record" from the current content and selection
	 * information
	 *
	 *
	 * @return {Object} A RichText value with formats and selection.
	 */
	createRecord() {
		const {
			preserveWhiteSpace,
		} = this.props;
		const value = {
			start: this.selectionStart,
			end: this.selectionEnd,
			...create( {
				html: this.value,
				range: null,
				multilineTag: this.multilineTag,
				multilineWrapperTags: this.multilineWrapperTags,
				preserveWhiteSpace,
			} ),
		};
		const start = Math.min( this.selectionStart, value.text.length );
		const end = Math.min( this.selectionEnd, value.text.length );
		return { ...value, start, end };
	}

	valueToFormat( value ) {
		// remove the outer root tags
		return this.removeRootTagsProduceByAztec( toHTMLString( {
			value,
			multilineTag: this.multilineTag,
		} ) );
	}

	getActiveFormatNames( record ) {
		const {
			formatTypes,
		} = this.props;

		return formatTypes.map( ( { name } ) => name ).filter( ( name ) => {
			return getActiveFormat( record, name ) !== undefined;
		} ).map( ( name ) => gutenbergFormatNamesToAztec[ name ] ).filter( Boolean );
	}

	onFormatChange( record ) {
		this.getRecord( record );
		const { start, end, activeFormats = [] } = record;
		const changeHandlers = pickBy( this.props, ( v, key ) =>
			key.startsWith( 'format_on_change_functions_' )
		);

		Object.values( changeHandlers ).forEach( ( changeHandler ) => {
			changeHandler( record.formats, record.text );
		} );

		this.value = this.valueToFormat( record );
		this.props.onChange( this.value );
		this.setState( { activeFormats } );
		this.props.onSelectionChange( start, end );
		this.selectionStart = start;
		this.selectionEnd = end;

		this.onCreateUndoLevel();

		this.lastAztecEventType = 'format change';
	}

	onCreateUndoLevel() {
		const { __unstableOnCreateUndoLevel: onCreateUndoLevel } = this.props;
		// If the content is the same, no level needs to be created.
		if ( this.lastHistoryValue === this.value ) {
			return;
		}

		onCreateUndoLevel();
		this.lastHistoryValue = this.value;
	}

	/*
	 * Cleans up any root tags produced by aztec.
	 * TODO: This should be removed on a later version when aztec doesn't return the top tag of the text being edited
	 */
	removeRootTagsProduceByAztec( html ) {
		let result = this.removeRootTag( this.props.tagName, html );
		// Temporary workaround for https://github.com/WordPress/gutenberg/pull/13763
		if ( this.props.rootTagsToEliminate ) {
			this.props.rootTagsToEliminate.forEach( ( element ) => {
				result = this.removeRootTag( element, result );
			} );
		}

		if ( this.props.tagsToEliminate ) {
			this.props.tagsToEliminate.forEach( ( element ) => {
				result = this.removeTag( element, result );
			} );
		}
		return result;
	}

	removeRootTag( tag, html ) {
		const openingTagRegexp = RegExp( '^<' + tag + '[^>]*>', 'gim' );
		const closingTagRegexp = RegExp( '</' + tag + '>$', 'gim' );
		return html.replace( openingTagRegexp, '' ).replace( closingTagRegexp, '' );
	}
	removeTag( tag, html ) {
		const openingTagRegexp = RegExp( '<' + tag + '>', 'gim' );
		const closingTagRegexp = RegExp( '</' + tag + '>', 'gim' );
		return html.replace( openingTagRegexp, '' ).replace( closingTagRegexp, '' );
	}

	/*
	 * Handles any case where the content of the AztecRN instance has changed
	 */
	onChange( event ) {
		const contentWithoutRootTag = this.removeRootTagsProduceByAztec( unescapeSpaces( event.nativeEvent.text ) );
		// On iOS, onChange can be triggered after selection changes, even though there are no content changes.
		if ( contentWithoutRootTag === this.value ) {
			return;
		}
		this.lastEventCount = event.nativeEvent.eventCount;
		this.comesFromAztec = true;
		this.firedAfterTextChanged = true; // the onChange event always fires after the fact
		this.onTextUpdate( event );
		this.lastAztecEventType = 'input';
	}

	onTextUpdate( event ) {
		const contentWithoutRootTag = this.removeRootTagsProduceByAztec( unescapeSpaces( event.nativeEvent.text ) );

		const refresh = this.value !== contentWithoutRootTag;
		this.value = contentWithoutRootTag;

		// we don't want to refresh if our goal is just to create a record
		if ( refresh ) {
			this.props.onChange( contentWithoutRootTag );
		}
	}

	/*
	 * Handles any case where the content of the AztecRN instance has changed in size
	 */
	onContentSizeChange( contentSize ) {
		this.setState( contentSize );
		this.lastAztecEventType = 'content size change';
	}

	handleEnter( event ) {
		const { onEnter } = this.props;

		if ( ! onEnter ) {
			return;
		}

		onEnter( {
			value: this.createRecord(),
			onChange: this.onFormatChange,
			shiftKey: event.shiftKey,
		} );
		this.lastAztecEventType = 'input';
	}

	handleDelete( event ) {
		const keyCode = BACKSPACE; // TODO : should we differentiate BACKSPACE and DELETE?
		const isReverse = keyCode === BACKSPACE;

		const { onDelete, __unstableMultilineTag: multilineTag } = this.props;
		const { activeFormats = [] } = this.state;
		this.lastEventCount = event.nativeEvent.eventCount;
		this.comesFromAztec = true;
		this.firedAfterTextChanged = event.nativeEvent.firedAfterTextChanged;
		const value = this.createRecord();
		const { start, end, text } = value;
		let newValue;

		// Always handle full content deletion ourselves.
		if ( start === 0 && end !== 0 && end >= text.length ) {
			newValue = remove( value );
			this.onFormatChange( newValue );
			event.preventDefault();
			return;
		}

		if ( multilineTag ) {
			if ( isReverse && value.start === 0 && value.end === 0 && isEmptyLine( value ) ) {
				newValue = removeLineSeparator( value, ! isReverse );
			} else {
				newValue = removeLineSeparator( value, isReverse );
			}
			if ( newValue ) {
				this.onFormatChange( newValue );
				event.preventDefault();
				return;
			}
		}

		// Only process delete if the key press occurs at an uncollapsed edge.
		if (
			! onDelete ||
			! isCollapsed( value ) ||
			activeFormats.length ||
			( isReverse && start !== 0 ) ||
			( ! isReverse && end !== text.length )
		) {
			return;
		}

		onDelete( { isReverse, value } );

		event.preventDefault();
		this.lastAztecEventType = 'input';
	}

	/**
	 * Handles a paste event from the native Aztec Wrapper.
	 *
	 * @param {Object} event The paste event which wraps `nativeEvent`.
	 */
	onPaste( event ) {
		const {
			onPaste,
			onChange,
		} = this.props;
		const { activeFormats = [] } = this.state;

		const { pastedText, pastedHtml, files } = event.nativeEvent;
		const currentRecord = this.createRecord();

		event.preventDefault();

		// There is a selection, check if a URL is pasted.
		if ( ! isCollapsed( currentRecord ) ) {
			const trimmedText = ( pastedHtml || pastedText ).replace( /<[^>]+>/g, '' )
				.trim();

			// A URL was pasted, turn the selection into a link
			if ( isURL( trimmedText ) ) {
				const linkedRecord = applyFormat( currentRecord, {
					type: 'a',
					attributes: {
						href: decodeEntities( trimmedText ),
					},
				} );
				this.value = this.valueToFormat( linkedRecord );
				onChange( this.value );

				// Allows us to ask for this information when we get a report.
				window.console.log( 'Created link:\n\n', trimmedText );

				return;
			}
		}

		if ( onPaste ) {
			onPaste( {
				value: currentRecord,
				onChange: this.onFormatChange,
				html: pastedHtml,
				plainText: pastedText,
				files,
				activeFormats,
			} );
		}
	}

	onFocus() {
		this.isTouched = true;

		const {
			unstableOnFocus,
			onSelectionChange,
		} = this.props;

		if ( unstableOnFocus ) {
			unstableOnFocus();
		}

		// We know for certain that on focus, the old selection is invalid. It
		// will be recalculated on `selectionchange`.
		const index = undefined;

		onSelectionChange( index, index );

		this.lastAztecEventType = 'focus';
	}

	onBlur( event ) {
		this.isTouched = false;

		// Check if value is up to date with latest state of native AztecView
		if ( event.nativeEvent.text && event.nativeEvent.text !== this.props.value ) {
			this.onTextUpdate( event );
		}

		if ( this.props.onBlur ) {
			this.props.onBlur( event );
		}

		this.lastAztecEventType = 'blur';
	}

	onSelectionChange( start, end ) {
		const hasChanged = this.selectionStart !== start || this.selectionEnd !== end;

		this.selectionStart = start;
		this.selectionEnd = end;

		// This is a manual selection change event if onChange was not triggered just before
		// and we did not just trigger a text update
		// `onChange` could be the last event and could have been triggered a long time ago so
		// this approach is not perfectly reliable
		const isManual = this.lastAztecEventType !== 'input' && this.props.value === this.value;
		if ( hasChanged && isManual ) {
			const value = this.createRecord();
			const activeFormats = getActiveFormats( value );
			this.setState( { activeFormats } );
		}

		this.props.onSelectionChange( start, end );
	}

	onSelectionChangeFromAztec( start, end, text, event ) {
		// `end` can be less than `start` on iOS
		// Let's fix that here so `rich-text/slice` can work properly
		const realStart = Math.min( start, end );
		const realEnd = Math.max( start, end );

		// check and dicsard stray event, where the text and selection is equal to the ones already cached
		const contentWithoutRootTag = this.removeRootTagsProduceByAztec( unescapeSpaces( event.nativeEvent.text ) );
		if ( contentWithoutRootTag === this.value && realStart === this.selectionStart && realEnd === this.selectionEnd ) {
			return;
		}

		this.comesFromAztec = true;
		this.firedAfterTextChanged = true; // Selection change event always fires after the fact

		// update text before updating selection
		// Make sure there are changes made to the content before upgrading it upward
		this.onTextUpdate( event );

		// Aztec can send us selection change events after it has lost focus.
		// For instance the autocorrect feature will complete a partially written
		// word when resigning focus, causing a selection change event.
		// Forwarding this selection change could cause this RichText to regain
		// focus and start a focus loop.
		//
		// See https://github.com/wordpress-mobile/gutenberg-mobile/issues/1696
		if ( this.props.__unstableIsSelected ) {
			this.onSelectionChange( realStart, realEnd );
		}
		// Update lastEventCount to prevent Aztec from re-rendering the content it just sent
		this.lastEventCount = event.nativeEvent.eventCount;

		this.lastAztecEventType = 'selection change';
	}

	isEmpty() {
		return isEmpty( this.formatToValue( this.props.value ) );
	}

	formatToValue( value ) {
		const {
			preserveWhiteSpace,
		} = this.props;
		// Handle deprecated `children` and `node` sources.
		if ( Array.isArray( value ) ) {
			return create( {
				html: childrenBlock.toHTML( value ),
				multilineTag: this.multilineTag,
				multilineWrapperTags: this.multilineWrapperTags,
				preserveWhiteSpace,
			} );
		}

		if ( this.props.format === 'string' ) {
			return create( {
				html: value,
				multilineTag: this.multilineTag,
				multilineWrapperTags: this.multilineWrapperTags,
				preserveWhiteSpace,
			} );
		}

		// Guard for blocks passing `null` in onSplit callbacks. May be removed
		// if onSplit is revised to not pass a `null` value.
		if ( value === null ) {
			return create();
		}

		return value;
	}

	shouldComponentUpdate( nextProps ) {
		if ( nextProps.tagName !== this.props.tagName ||
			nextProps.reversed !== this.props.reversed ||
			nextProps.start !== this.props.start ) {
			this.lastEventCount = undefined;
			this.value = undefined;
			return true;
		}

		// TODO: Please re-introduce the check to avoid updating the content right after an `onChange` call.
		// It was removed in https://github.com/WordPress/gutenberg/pull/12417 to fix undo/redo problem.

		// If the component is changed React side (undo/redo/merging/splitting/custom text actions)
		// we need to make sure the native is updated as well.

		// Also, don't trust the "this.lastContent" as on Android, incomplete text events arrive
		//  with only some of the text, while the virtual keyboard's suggestion system does its magic.
		// ** compare with this.lastContent for optimizing performance by not forcing Aztec with text it already has
		// , but compare with props.value to not lose "half word" text because of Android virtual keyb autosuggestion behavior
		if ( ( typeof nextProps.value !== 'undefined' ) &&
				( typeof this.props.value !== 'undefined' ) &&
				( ! this.comesFromAztec || ! this.firedAfterTextChanged ) &&
				nextProps.value !== this.props.value ) {
			// Gutenberg seems to try to mirror the caret state even on events that only change the content so,
			//  let's force caret update if state has selection set.
			if ( typeof nextProps.selectionStart !== 'undefined' && typeof nextProps.selectionEnd !== 'undefined' ) {
				this.needsSelectionUpdate = true;
			}

			this.lastEventCount = undefined; // force a refresh on the native side
		}

		if ( ! this.comesFromAztec ) {
			if ( ( typeof nextProps.selectionStart !== 'undefined' ) &&
					( typeof nextProps.selectionEnd !== 'undefined' ) &&
					nextProps.selectionStart !== this.props.selectionStart &&
					nextProps.selectionStart !== this.selectionStart &&
					nextProps.__unstableIsSelected ) {
				this.needsSelectionUpdate = true;
				this.lastEventCount = undefined; // force a refresh on the native side
			}
		}

		return true;
	}

	componentDidMount() {
		// Request focus if wrapping block is selected and parent hasn't inhibited the focus request. This method of focusing
		//  is trying to implement the web-side counterpart of BlockList's `focusTabbable` where the BlockList is focusing an
		//  inputbox by searching the DOM. We don't have the DOM in RN so, using the combination of blockIsSelected and __unstableMobileNoFocusOnMount
		//  to determine if we should focus the RichText.
		if ( this.props.blockIsSelected && ! this.props.__unstableMobileNoFocusOnMount ) {
			this._editor.focus();
			this.onSelectionChange( this.props.selectionStart || 0, this.props.selectionEnd || 0 );
		}
	}

	componentWillUnmount() {
		if ( this._editor.isFocused() && this.props.shouldBlurOnUnmount ) {
			this._editor.blur();
		}
	}

	componentDidUpdate( prevProps ) {
		if ( this.props.value !== this.value ) {
			this.value = this.props.value;
			this.lastEventCount = undefined;
		}
		const {
			__unstableIsSelected: isSelected,
		} = this.props;

		const {
			__unstableIsSelected: prevIsSelected,
		} = prevProps;

		if ( isSelected && ! prevIsSelected ) {
			this._editor.focus();
			// Update selection props explicitly when component is selected as Aztec won't call onSelectionChange
			// if its internal value hasn't change. When created, default value is 0, 0
			this.onSelectionChange( this.props.selectionStart || 0, this.props.selectionEnd || 0 );
		} else if ( ! isSelected && prevIsSelected ) {
			this._editor.blur();
		}
	}

	willTrimSpaces( html ) {
		const {
			tagName,
		} = this.props;

		// aztec won't trim spaces in a case of <pre> block, so we are excluding it
		if ( tagName === 'pre' ) {
			return false;
		}

		// regex for detecting spaces around block element html tags
		const blockHtmlElements = '(div|br|blockquote|ul|ol|li|p|pre|h1|h2|h3|h4|h5|h6|iframe|hr)';
		const leadingOrTrailingSpaces = new RegExp( `(\\s+)<\/?${ blockHtmlElements }>|<\/?${ blockHtmlElements }>(\\s+)`, 'g' );
		const matches = html.match( leadingOrTrailingSpaces );
		if ( matches && matches.length > 0 ) {
			return true;
		}

		return false;
	}

	getHtmlToRender( record, tagName ) {
		// Save back to HTML from React tree
		let value = this.valueToFormat( record );

		if ( value === undefined ) {
			this.lastEventCount = undefined; // force a refresh on the native side
			value = '';
		}
		// On android if content is empty we need to send no content or else the placeholder will not show.
		if ( ! this.isIOS && value === '' ) {
			return value;
		}

		if ( tagName ) {
			let extraAttributes = ``;
			if ( tagName === `ol` ) {
				if ( this.props.reversed ) {
					extraAttributes += ` reversed`;
				}
				if ( this.props.start ) {
					extraAttributes += ` start=${ this.props.start }`;
				}
			}
			value = `<${ tagName } ${ extraAttributes }>${ value }</${ tagName }>`;
		}
		return value;
	}

	render() {
		const {
			tagName,
			style,
			__unstableIsSelected: isSelected,
			children,
			getStylesFromColorScheme,
			minWidth,
			maxWidth,
			formatTypes,
			withoutInteractiveFormatting,
		} = this.props;

		const record = this.getRecord();
		const html = this.getHtmlToRender( record, tagName );

		const placeholderStyle = getStylesFromColorScheme( styles.richTextPlaceholder, styles.richTextPlaceholderDark );

		const {
			color: defaultPlaceholderTextColor,
		} = placeholderStyle;

		const {
			color: defaultColor,
			textDecorationColor: defaultTextDecorationColor,
			fontFamily: defaultFontFamily,
		} = getStylesFromColorScheme( styles.richText, styles.richTextDark );

		let selection = null;
		if ( this.needsSelectionUpdate ) {
			this.needsSelectionUpdate = false;
			selection = { start: this.props.selectionStart, end: this.props.selectionEnd };

			// On AztecAndroid, setting the caret to an out-of-bounds position will crash the editor so, let's check for some cases.
			if ( ! this.isIOS ) {
				// Aztec performs some html text cleanup while parsing it so, its internal representation gets out-of-sync with the
				// representation of the format-lib on the RN side. We need to avoid trying to set the caret position because it may
				// be outside the text bounds and crash Aztec, at least on Android.
				if ( this.willTrimSpaces( html ) ) {
					// the html will get trimmed by the cleaning up functions in Aztec and caret position will get out-of-sync.
					// So, skip forcing it, let Aztec just do its best and just log the fact.
					console.warn( 'RichText value will be trimmed for spaces! Avoiding setting the caret position manually.' );
					selection = null;
				} else if ( this.props.selectionStart > record.text.length || this.props.selectionEnd > record.text.length ) {
					console.warn( 'Oops, selection will land outside the text, skipping setting it...' );
					selection = null;
				} else {
					// The following regular expression is used in Aztec here:
					// https://github.com/wordpress-mobile/AztecEditor-Android/blob/b1fad439d56fa6d4aa0b78526fef355c59d00dd3/aztec/src/main/kotlin/org/wordpress/aztec/AztecParser.kt#L656
					const brBeforeParaMatches = html.match( /(<br>)+<\/p>$/g );
					if ( brBeforeParaMatches ) {
						console.warn( 'Oops, BR tag(s) at the end of content. Aztec will remove them, adapting the selection...' );
						const count = ( brBeforeParaMatches[ 0 ].match( /br/g ) || [] ).length;
						if ( count > 0 ) {
							let newSelectionStart = this.props.selectionStart - count;
							if ( newSelectionStart < 0 ) {
								newSelectionStart = 0;
							}
							let newSelectionEnd = this.props.selectionEnd - count;
							if ( newSelectionEnd < 0 ) {
								newSelectionEnd = 0;
							}
							selection = { start: newSelectionStart, end: newSelectionEnd };
						}
					}
				}
			}
		}

		if ( this.comesFromAztec ) {
			this.comesFromAztec = false;
			this.firedAfterTextChanged = false;
		}

		// Logic below assures that `RichText` width will always have equal value when container is almost fully filled.
		const width = maxWidth && this.state.width && ( maxWidth - this.state.width ) < 10 ? maxWidth : this.state.width;

		return (
			<View>
				{ children && children( {
					isSelected,
					value: record,
					onChange: this.onFormatChange,
					onFocus: () => {},
				} ) }
				<RCTAztecView
					ref={ ( ref ) => {
						this._editor = ref;

						if ( this.props.setRef ) {
							this.props.setRef( ref );
						}
					} }
					style={ {
						...style,
						...( this.isIOS && minWidth && maxWidth ? { width } : {} ),
						minHeight: this.state.height,
					} }
					text={ { text: html, eventCount: this.lastEventCount, selection } }
					placeholder={ this.props.placeholder }
					placeholderTextColor={ this.props.placeholderTextColor || defaultPlaceholderTextColor }
					deleteEnter={ this.props.deleteEnter }
					onChange={ this.onChange }
					onFocus={ this.onFocus }
					onBlur={ this.onBlur }
					onEnter={ this.handleEnter }
					onBackspace={ this.handleDelete }
					onPaste={ this.onPaste }
					activeFormats={ this.getActiveFormatNames( record ) }
					onContentSizeChange={ this.onContentSizeChange }
					onCaretVerticalPositionChange={ this.props.onCaretVerticalPositionChange }
					onSelectionChange={ this.onSelectionChangeFromAztec }
					blockType={ { tag: tagName } }
					color={ ( style && style.color ) || defaultColor }
					linkTextColor={ defaultTextDecorationColor }
					maxImagesWidth={ 200 }
					fontFamily={ this.props.fontFamily || defaultFontFamily }
					fontSize={ this.props.fontSize || ( style && style.fontSize ) }
					fontWeight={ this.props.fontWeight }
					fontStyle={ this.props.fontStyle }
					disableEditingMenu={ this.props.disableEditingMenu }
					isMultiline={ this.isMultiline }
					textAlign={ this.props.textAlign }
<<<<<<< HEAD
					{ ...( this.isIOS ? { maxWidth } : {} ) }
					minWidth={ minWidth }
					id={ this.props.id }
=======
					selectionColor={ this.props.selectionColor }
>>>>>>> c49b051f
				/>
				{ isSelected && <FormatEdit
					formatTypes={ formatTypes }
					value={ record }
					withoutInteractiveFormatting={ withoutInteractiveFormatting }
					onChange={ this.onFormatChange }
					onFocus={ () => {} }
				/> }
			</View>
		);
	}
}

RichText.defaultProps = {
	format: 'string',
	value: '',
	tagName: 'div',
};

export default compose( [
	withSelect( ( select ) => ( {
		formatTypes: select( 'core/rich-text' ).getFormatTypes(),
	} ) ),
	withPreferredColorScheme,
] )( RichText );<|MERGE_RESOLUTION|>--- conflicted
+++ resolved
@@ -771,13 +771,10 @@
 					disableEditingMenu={ this.props.disableEditingMenu }
 					isMultiline={ this.isMultiline }
 					textAlign={ this.props.textAlign }
-<<<<<<< HEAD
 					{ ...( this.isIOS ? { maxWidth } : {} ) }
 					minWidth={ minWidth }
 					id={ this.props.id }
-=======
 					selectionColor={ this.props.selectionColor }
->>>>>>> c49b051f
 				/>
 				{ isSelected && <FormatEdit
 					formatTypes={ formatTypes }
