/**
 * Internal dependencies
 */
import HeadingToolbar from './heading-toolbar';

/**
 * External dependencies
 */
import { View } from 'react-native';

/**
 * WordPress dependencies
 */
import { __ } from '@wordpress/i18n';
import {
	RichText,
	BlockControls,
	__experimentalUseColors,
} from '@wordpress/block-editor';
import { createBlock } from '@wordpress/blocks';

const HeadingEdit = ( {
	attributes,
	mergeBlocks,
	onFocus,
	onReplace,
	setAttributes,
	style,
<<<<<<< HEAD
} ) => {
	const {
		align,
		content,
		level,
		placeholder,
	} = attributes;
=======
} ) => (
	<View onAccessibilityTap={ onFocus }>
		<BlockControls>
			<HeadingToolbar
				minLevel={ 2 }
				maxLevel={ 7 }
				selectedLevel={ attributes.level }
				onChange={ ( newLevel ) =>
					setAttributes( { level: newLevel } )
				}
				isCollapsed={ false }
			/>
		</BlockControls>
		<RichText
			identifier="content"
			tagName={ 'h' + attributes.level }
			value={ attributes.content }
			style={ style }
			onChange={ ( value ) => setAttributes( { content: value } ) }
			onMerge={ mergeBlocks }
			onSplit={ ( value ) => {
				if ( ! value ) {
					return createBlock( 'core/paragraph' );
				}
>>>>>>> 85129302

	/* eslint-disable @wordpress/no-unused-vars-before-return */
	const { TextColor } = __experimentalUseColors(
		[ { name: 'textColor', property: 'color' } ],
	);
	/* eslint-enable @wordpress/no-unused-vars-before-return */

	return (
		<View onAccessibilityTap={ onFocus }>
			<BlockControls>
				<HeadingToolbar
					minLevel={ 2 }
					maxLevel={ 7 }
					selectedLevel={ level }
					onChange={ ( newLevel ) => setAttributes( { level: newLevel } ) }
					isCollapsed={ false }
				/>
			</BlockControls>
			<TextColor>
				<RichText
					identifier="content"
					tagName={ 'h' + level }
					value={ content }
					style={ style }
					onChange={ ( value ) => setAttributes( { content: value } ) }
					onMerge={ mergeBlocks }
					onSplit={ ( value ) => {
						if ( ! value ) {
							return createBlock( 'core/paragraph' );
						}

						return createBlock( 'core/heading', {
							...attributes,
							content: value,
						} );
					} }
					onReplace={ onReplace }
					onRemove={ () => onReplace( [] ) }
					placeholder={ placeholder || __( 'Write heading…' ) }
					textAlign={ align }
				/>
			</TextColor>
		</View>
	);
};

export default HeadingEdit;<|MERGE_RESOLUTION|>--- conflicted
+++ resolved
@@ -26,45 +26,13 @@
 	onReplace,
 	setAttributes,
 	style,
-<<<<<<< HEAD
 } ) => {
-	const {
-		align,
-		content,
-		level,
-		placeholder,
-	} = attributes;
-=======
-} ) => (
-	<View onAccessibilityTap={ onFocus }>
-		<BlockControls>
-			<HeadingToolbar
-				minLevel={ 2 }
-				maxLevel={ 7 }
-				selectedLevel={ attributes.level }
-				onChange={ ( newLevel ) =>
-					setAttributes( { level: newLevel } )
-				}
-				isCollapsed={ false }
-			/>
-		</BlockControls>
-		<RichText
-			identifier="content"
-			tagName={ 'h' + attributes.level }
-			value={ attributes.content }
-			style={ style }
-			onChange={ ( value ) => setAttributes( { content: value } ) }
-			onMerge={ mergeBlocks }
-			onSplit={ ( value ) => {
-				if ( ! value ) {
-					return createBlock( 'core/paragraph' );
-				}
->>>>>>> 85129302
+	const { align, content, level, placeholder } = attributes;
 
 	/* eslint-disable @wordpress/no-unused-vars-before-return */
-	const { TextColor } = __experimentalUseColors(
-		[ { name: 'textColor', property: 'color' } ],
-	);
+	const { TextColor } = __experimentalUseColors( [
+		{ name: 'textColor', property: 'color' },
+	] );
 	/* eslint-enable @wordpress/no-unused-vars-before-return */
 
 	return (
@@ -74,7 +42,9 @@
 					minLevel={ 2 }
 					maxLevel={ 7 }
 					selectedLevel={ level }
-					onChange={ ( newLevel ) => setAttributes( { level: newLevel } ) }
+					onChange={ ( newLevel ) =>
+						setAttributes( { level: newLevel } )
+					}
 					isCollapsed={ false }
 				/>
 			</BlockControls>
@@ -84,7 +54,9 @@
 					tagName={ 'h' + level }
 					value={ content }
 					style={ style }
-					onChange={ ( value ) => setAttributes( { content: value } ) }
+					onChange={ ( value ) =>
+						setAttributes( { content: value } )
+					}
 					onMerge={ mergeBlocks }
 					onSplit={ ( value ) => {
 						if ( ! value ) {
