/**
 * WordPress dependencies
 */
import {
	registerBlockType,
	setDefaultBlockName,
	setUnregisteredTypeHandlerName,
	setGroupingBlockName,
} from '@wordpress/blocks';

/**
 * Internal dependencies
 */
import * as paragraph from './paragraph';
import * as image from './image';
import * as heading from './heading';
import * as quote from './quote';
import * as gallery from './gallery';
import * as archives from './archives';
import * as audio from './audio';
import * as button from './button';
import * as calendar from './calendar';
import * as categories from './categories';
import * as code from './code';
import * as columns from './columns';
import * as column from './column';
import * as cover from './cover';
import * as embed from './embed';
import * as file from './file';
import * as html from './html';
import * as mediaText from './media-text';
import * as latestComments from './latest-comments';
import * as latestPosts from './latest-posts';
import * as list from './list';
import * as missing from './missing';
import * as more from './more';
import * as nextpage from './nextpage';
import * as preformatted from './preformatted';
import * as pullquote from './pullquote';
import * as reusableBlock from './block';
import * as rss from './rss';
import * as search from './search';
import * as separator from './separator';
import * as shortcode from './shortcode';
import * as spacer from './spacer';
import * as subhead from './subhead';
import * as table from './table';
import * as textColumns from './text-columns';
import * as verse from './verse';
import * as video from './video';
import * as tagCloud from './tag-cloud';
import * as group from './group';

export const coreBlocks = [
	// Common blocks are grouped at the top to prioritize their display
	// in various contexts — like the inserter and auto-complete components.
	paragraph,
	image,
	heading,
	gallery,
	list,
	quote,

	// Register all remaining core blocks.
	shortcode,
	archives,
	audio,
	button,
	calendar,
	categories,
	code,
	columns,
	column,
	cover,
	embed,
	...embed.common,
	...embed.others,
	file,
	html,
	mediaText,
	latestComments,
	latestPosts,
	missing,
	more,
	nextpage,
	preformatted,
	pullquote,
	rss,
	search,
	separator,
	reusableBlock,
	spacer,
	subhead,
	table,
	tagCloud,
	textColumns,
	verse,
	video,
].reduce( ( accumulator, block ) => {
	accumulator[ block.name ] = block;
	return accumulator;
}, {} );

/**
 * Function to register an individual block.
 *
 * @param {Object} block The block to be registered.
 *
 */
const registerBlock = ( block ) => {
	if ( ! block ) {
		return;
	}
	const { metadata, settings, name } = block;
	registerBlockType( name, {
		...metadata,
		...settings,
	} );
};

// only enable code block for development
// eslint-disable-next-line no-undef
const devOnly = ( block ) => !! __DEV__ ? block : null;

/**
 * Function to register core blocks provided by the block editor.
 *
 * @example
 * ```js
 * import { registerCoreBlocks } from '@wordpress/block-library';
 *
 * registerCoreBlocks();
 * ```
 */
export const registerCoreBlocks = () => {
	[
		paragraph,
		heading,
		devOnly( code ),
		missing,
		more,
		image,
		video,
		nextpage,
		separator,
		list,
		quote,
		mediaText,
		preformatted,
		gallery,
<<<<<<< HEAD
		// eslint-disable-next-line no-undef
		!! __DEV__ ? group : null,
		// eslint-disable-next-line no-undef
		!! __DEV__ ? cover : null,

=======
		devOnly( group ),
>>>>>>> dcb08f31
		spacer,
		shortcode,
	].forEach( registerBlock );

	setDefaultBlockName( paragraph.name );
	setUnregisteredTypeHandlerName( missing.name );
	if ( group ) {
		setGroupingBlockName( group.name );
	}
};<|MERGE_RESOLUTION|>--- conflicted
+++ resolved
@@ -148,17 +148,10 @@
 		mediaText,
 		preformatted,
 		gallery,
-<<<<<<< HEAD
-		// eslint-disable-next-line no-undef
-		!! __DEV__ ? group : null,
-		// eslint-disable-next-line no-undef
-		!! __DEV__ ? cover : null,
-
-=======
 		devOnly( group ),
->>>>>>> dcb08f31
 		spacer,
 		shortcode,
+		devOnly( cover ),
 	].forEach( registerBlock );
 
 	setDefaultBlockName( paragraph.name );
