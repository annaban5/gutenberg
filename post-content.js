/**
 * Temporary test post content
 */
window._wpGutenbergPost = {
	content: {
		raw: [
			'<!-- wp:core/heading -->',
			'<h1>1.0 Is The Loneliest Number</h1>',
			'<!-- /wp:core/heading -->',

			'<!-- wp:core/text -->',
			'<p>I imagine prior to the launch of the iPod, or the iPhone, there were teams saying the same thing: the copy + paste guys are <em>so close</em> to being ready and we know Walt Mossberg is going to ding us for this so let\'s just not ship to the manufacturers in China for just a few more weeks… The Apple teams were probably embarrassed. But <strong>if you\'re not embarrassed when you ship your first version you waited too long</strong>.</p>',
			'<!-- /wp:core/text -->',

			'<!-- wp:core/image -->',
			'<figure><img src="https://cldup.com/Bc9YxmqFnJ.jpg" /></figure>',
			'<!-- /wp:core/image -->',

			'<!-- wp:core/text -->',
			'<p>A beautiful thing about Apple is how quickly they obsolete their own products. I imagine this also makes the discipline of getting things out there easier. Like I mentioned before, the longer it’s been since the last release the more pressure there is, but if you know that if your bit of code doesn’t make this version but there’s the +0.1 coming out in 6 weeks, then it’s not that bad. It’s like flights from San Francisco to LA, if you miss one you know there’s another one an hour later so it’s not a big deal. Amazon has done a fantastic job of this with the Kindle as well, with a new model every year.</p>',
			'<!-- /wp:core/text -->',

			'<!-- wp:core/quote -->',
			'<blockquote><p>Real artists ship.</p><footer><p><a href="http://www.folklore.org/StoryView.py?story=Real_Artists_Ship.txt">Steve Jobs, 1983</a></p></footer></blockquote>',
			'<!-- /wp:core/quote -->',

			'<!-- wp:core/image -->',
			'<figure><img src="https://cldup.com/vuGcj2VB8M.jpg" /><figcaption>Beautiful landscape</figcaption></figure>',
			'<!-- /wp:core/image -->',

			'<!-- wp:core/text -->',
			'<p>By shipping early and often you have the unique competitive advantage of hearing from real people what they think of your work, which in best case helps you anticipate market direction, and in worst case gives you a few people rooting for you that you can email when your team pivots to a new idea. Nothing can recreate the crucible of real usage.</p>',
			'<!-- /wp:core/text -->',

<<<<<<< HEAD
	'<!-- wp:core/list -->',
	'<ul><li>Ship early</li><li>Ship often</li><li>Listen to feedback from real people</li><li>Anticipate market direction</li></ul>',
	'<!-- /wp:core/list -->',

	'<!-- wp:core/embed url:https://www.youtube.com/watch?v=Nl6U7UotA-M -->',
	'<iframe width="560" height="315" src="//www.youtube.com/embed/Nl6U7UotA-M" frameborder="0" allowfullscreen></iframe>',
	'<!-- /wp:core/embed -->'
].join( '' );
=======
			'<!-- wp:core/embed url:https://www.youtube.com/watch?v=Nl6U7UotA-M -->',
			'<iframe width="560" height="315" src="//www.youtube.com/embed/Nl6U7UotA-M" frameborder="0" allowfullscreen></iframe>',
			'<!-- /wp:core/embed -->',
		].join( '' ),
	},
};
>>>>>>> 2c386a9b
<|MERGE_RESOLUTION|>--- conflicted
+++ resolved
@@ -32,20 +32,13 @@
 			'<p>By shipping early and often you have the unique competitive advantage of hearing from real people what they think of your work, which in best case helps you anticipate market direction, and in worst case gives you a few people rooting for you that you can email when your team pivots to a new idea. Nothing can recreate the crucible of real usage.</p>',
 			'<!-- /wp:core/text -->',
 
-<<<<<<< HEAD
-	'<!-- wp:core/list -->',
-	'<ul><li>Ship early</li><li>Ship often</li><li>Listen to feedback from real people</li><li>Anticipate market direction</li></ul>',
-	'<!-- /wp:core/list -->',
+			'<!-- wp:core/list -->',
+			'<ul><li>Ship early</li><li>Ship often</li><li>Listen to feedback from real people</li><li>Anticipate market direction</li></ul>',
+			'<!-- /wp:core/list -->',
 
-	'<!-- wp:core/embed url:https://www.youtube.com/watch?v=Nl6U7UotA-M -->',
-	'<iframe width="560" height="315" src="//www.youtube.com/embed/Nl6U7UotA-M" frameborder="0" allowfullscreen></iframe>',
-	'<!-- /wp:core/embed -->'
-].join( '' );
-=======
 			'<!-- wp:core/embed url:https://www.youtube.com/watch?v=Nl6U7UotA-M -->',
 			'<iframe width="560" height="315" src="//www.youtube.com/embed/Nl6U7UotA-M" frameborder="0" allowfullscreen></iframe>',
 			'<!-- /wp:core/embed -->',
 		].join( '' ),
 	},
 };
->>>>>>> 2c386a9b
