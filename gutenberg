--- conflicted
+++ resolved
@@ -1,36 +1,16 @@
-<<<<<<< HEAD
-tree 2fdc2236491d15cc59b3f1e788501e9112d7c62c
-parent 19a3870443a00a13a89841dd2826bffad9a68306
-author Danilo Ercoli <ercoli@gmail.com> 1555688950 +0200
-committer Danilo Ercoli <ercoli@gmail.com> 1555688950 +0200
+tree e9b0480e1c7fabfae819e5b0f8ac3271c7b20c45
+parent 6d648c8bbe0ff419a955ebd9699a50b00b244bc2
+parent 2cfd30681f3da3f0bd7079c1ed26145b64800778
+author Danilo Ercoli <ercoli@gmail.com> 1556011183 +0200
+committer Danilo Ercoli <ercoli@gmail.com> 1556011183 +0200
 
-Make sure there are changes made to the content before upgrading it upward
-=======
-tree c702bdc480a62ea837b2f3d01551133b52f3404f
-parent 48e06dedd24b43f81760f1dc88354c80169701e6
-author Pinar Olguc <pinarolguc@gmail.com> 1556001329 +0300
-committer GitHub <noreply@github.com> 1556001329 +0300
-gpgsig -----BEGIN PGP SIGNATURE-----
- 
- wsBcBAABCAAQBQJcvrIxCRBK7hj4Ov3rIwAAdHIIAAxCE5BhxPuL7K9rPcqBQwnL
- XOcuStejywdlg/O3FZIwBBHeVaobGRmAi1B/omljC+rfLIHK+GGruoPiSsqEUHgG
- gncP1kizzcn8/pbs2xK9Noh5tN/IUolwX4KLiNdvokdQQYpcf6gt1lnj09x6dviS
- 5E5O5ZfL7ClzPI8wQDaZefrpPXhJdyg2vbFtmwxK36E7yC1hsDZrDZboFwSQdPMS
- h2Yt4NXVOjRSaQyrjm9eXixNOp1pRlqf6ffZE64c3vODAJDjLpRP5W7HeKYEa6X1
- Wqp9ncT8oP+opn7qRfsZOUHS9j+F+kLy9dnTYn8yJH2RoA2yamkWEMa+UyeYdI4=
- =A4y5
- -----END PGP SIGNATURE-----
- 
+Merge branch 'master' of https://github.com/WordPress/gutenberg into rnmobile/887-History-stack-is-not-empty-on-a-fresh-start-of-the-editor
 
-[Mobile] Improving accessibility on Post title (#15106)
-
-* Add accessibilityLabel to post title
-
-* Update accessibilityLabel
-
-* Update accessibilityLabel
-
-* Remove unnecessary line
-
-* Import sprintf from i18n
->>>>>>> 6c39fd5b
+* 'master' of https://github.com/WordPress/gutenberg:
+  'string' misspelled as 'srting' (#15118)
+  [Mobile] Improving accessibility on Post title (#15106)
+  Fix 13776: Format is already registered to handle class name (#15072)
+  Add wpDataSelect WordPress end 2 end test util (#15052)
+  Block Editor: move selection state from RichText to the store (#14640)
+  chore: Fix: Lint error that makes unit tests (and CI tests) fail. (#15073)
+  Set ownProps.onFocus when context.onFocus is undefined. (#15069)