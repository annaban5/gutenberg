--- conflicted
+++ resolved
@@ -1,1168 +1,10 @@
-<<<<<<< HEAD
-tree 4c332ec4f32f74c9caa9b9f6a435c0b0f61d2262
-parent a8bf0e7061d19924161610be4474786fffadc940
-author Danilo Ercoli <ercoli@gmail.com> 1552553068 +0100
-committer Danilo Ercoli <ercoli@gmail.com> 1552553068 +0100
+tree ea808fc43930c4fa70b6fe75221262f790d96574
+parent c196b6845b498ae5cfbedca34d2ea4aea28ffafd
+parent a981491e4e65c99302649a4e1aff7c3822850a22
+author Danilo Ercoli <ercoli@gmail.com> 1552576495 +0100
+committer Danilo Ercoli <ercoli@gmail.com> 1552576495 +0100
 
-Add missing file from the prev commit
-=======
-tree df558c8e3e514f7e8832a8b03cd5965b3fc6e778
-parent de77ad841fb1097777970b59965c390f0a686581
-author Tugdual de Kerviler <dekervit@gmail.com> 1552573521 +0100
-committer GitHub <noreply@github.com> 1552573521 +0100
-gpgsig -----BEGIN PGP SIGNATURE-----
- 
- wsBcBAABCAAQBQJcimRRCRBK7hj4Ov3rIwAAdHIIAARso3CCKmbZQcXWw3nu/6zS
- v2XVh+uXM8J2sf853KI6ynYTvrUbGHmpGWjlNaVpzq/ozr8xDUsVI55Qhs32uOtL
- /MPcBCBo+ieusO2Rj2lyVP8XxCOoxYhljDkpyUojvzkAOc2TbXhrEr29yNDYJFa0
- yp2Cn2Mhqt0d2JU3Not2BO6TgvCxTI74GXB2vNn8UBJqptwFV1KyHacjktzDNKT5
- CC18w5d1kKFPPNH6fEZ3pKOlM//3ShueDULYsWmEnoGgRkHi7aHkpkrGGxduwK91
- LzbWG1WOW8ybgAhWgEY8iKmNpude6T3CjMWbj46GyBVVE9EpeAKYXA0Jtg8rhag=
- =yn60
- -----END PGP SIGNATURE-----
- 
+Merge branch 'rnmobile/develop' of https://github.com/WordPress/gutenberg into rnmobile/Placeholder-is-missing-on-Heading-block
 
-Get the last master changes into the mobile develop branch (#14375)
-
-* Add ESNext syntax to meta block tutorial (#13954)
-
-* Add ESNext syntax to meta block tutorial
-
-* Applied WordPress code styles to the examples
-
-* Apply suggestions from code review
-
-Co-Authored-By: mkaz <marcus@mkaz.com>
-
-* Editor: RichText: Check for presence of inputType (#13986)
-
-* Bump plugin version to 5.1.1 (#13990)
-
-* Added a snippet for observing the browser when running e2e tests (#13993)
-
-* Added a snippet for observing the browser when running e2e tests
-
-* Extract reusable part of Webpack config and put in @wordpress/scripts (#13814)
-
-* New build-config package with webpack config.
-
-Pull the Gutenberg webpack config into a package so it can be re-used for
-block/extension development.
-
-* Require new build-config package.
-
-* Dynamically handle WP externals with a function.
-
-Use code from WP Calypso for handling WP externals so we don't have to have the
-actual list of packages accessible in our webpack configuration.
-
-* Use webpack config from build-config package.
-
-* Require build-config package.
-
-* Adjust file refs for WP packages.
-
-* Move main gutenberg entry definition and webpack copy plugin out of build-config.
-
-* Add react-dev-utils for formatting webpack compiler messages.
-
-* Implement build script using webpack config from build-config.
-
-* Adjust output path so build goes to working directory.
-
-* Update package name to webpack-config
-
-* Apply more tweaks to the way webpack config package is structured
-
-* Update the way externals are handled
-
-* Add default values for entry and output
-
-* Move shared webpack config under @wordpress/scripts package
-
-* Improve the way how loaders are handled
-
-* Replace GUTENBERG with WP in webpack config env variables
-
-Co-Authored-By: gziolo <grzegorz@gziolo.pl>
-
-* Bring back feature flag to webpack config accidentally removed during merge
-
-* Add missing dev dependencies for the packages used in webpack config
-
-* Fix the list of excluded folders for babel-loader
-
-* Use globals instead of imports in tutorials (#13995)
-
-* Use globals instead of imports
-
-* Update docs/designers-developers/developers/tutorials/metabox/meta-block-3-add.md
-
-Co-Authored-By: nosolosw <nosolosw@users.noreply.github.com>
-
-* Update docs/designers-developers/developers/tutorials/metabox/meta-block-3-add.md
-
-Co-Authored-By: nosolosw <nosolosw@users.noreply.github.com>
-
-* URL input popover visual cleanup (#13973)
-
-* Use chevron instead of ellipsis in url input field options.
-
-* Mimic toolbar icon styles for the icons in the URL popover.
-
-* Add a left divider before the URL settings toggle
-
-* Even up the spacing in the settings panel.
-
-* Add periods to code comments.
-
-* Update snapshot
-
-* Reinstate "underline" in default formats list (#14008)
-
-* Upgrade React to 16.8.2: Welcome React Hooks (#13992)
-
-* Upgrade React to 16.8.2
-
-* Update package-lock.json file
-
-* Expose React Hooks
-
-* Revert "Upgrade React to 16.8.2: Welcome React Hooks (#13992)" (#14017)
-
-This reverts commit 6f88bec8fbf15291e3e00872a5df59e310494f5b.
-
-* Cleanup URL Popover stylesheet. (#14015)
-
-As noted in #13973, this stylesheet uses a relatively non-standard SCSS method of nesting some classnames. For instance:
-
-`.editor-url-popover { &__settings-toggle { ... } }`.
-
-... instead of:
-
-`.editor-url-popover__settings-toggle { ... }`
-
-This is different from the conventions used elsewhere in Gutenberg, and is a bit more difficult to follow for that reason.
-
-This commit un-nests those styles, and should have no effect on the compiled CSS.
-
-* Add a generic block editor module (#13088)
-
-* RichText: warn when using inline container (#13921)
-
-* RichText: warn when using inline container
-
-* Add env check
-
-* Update documentation
-
-* Try updating the WP database (#14048)
-
-* Merge native mobile release v1.0 to master (#14061)
-
-* Bump plugin version to 5.1.0-rc.1
-
-* RichText: only ignore input types that insert HTML (#13914)
-
-* RichText: only ignore input types that insert HTML
-
-* Mark RichTextInputEvent as unstable
-
-* Use Set
-
-* Bump plugin version to 5.1.0
-
-* Deprecate RichTextInputEvent on mobile too (#13975)
-
-* The undelying RichText component implementation has changed the parameters returned onChange, and we forgot to update the PostTitle component (#13967)
-
-* Fixes wrong state comparison (#13987)
-
-Upload media progress bar is missing while media is uploading new
-
-* Re-add rootTagsToEliminate prop (#14006)
-
-* [Mobile]Update PostTitle to apply borders when it is focused (#13970)
-
-* Trigger onFocusStatusChange from PostTitle
-
-* Fix lint issue
-
-* Update post title shadow mechanism
-
-Also open inner ref so that focus state can be updated when focus is made programmatically
-
-* Update props
-
-* Update onRef as ref
-
-* Update title padding&margin
-
-* Mobile: Rename ref to innerRef on PostTitle (#14024)
-
-* Fixes a red screen in mobile. (#14011)
-
-* Change background color on image placeholder block (#14033)
-
-* Changed upload media icon color
-
-* Changed media placeholder background color
-
-* Fix post title native syntax (#14041)
-
-* Fix unexpected token in native code
-
-* Dummy commit to trigger Travis
-
-* Include the rnmobile release branch to Travis builds
-
-* Mobile: Links UI using BottomSheet component (#13972)
-
-* Mobile: Replaced Links UI with bottom-sheet component
-
-* Mobile links UI: Removed commented code.
-
-* Mobile: Fix lint issues
-
-* Mobile Links UI: Remove autofocus on Android.
-This hides an issue where the modal sometimes will be under the keyboard on Android.
-
-* Fixes pasting links. (#14038)
-
-* Update post title vertical paddings (#14040)
-
-* Add try/catch fallback to plain text for pasteHandler (#14044)
-
-* Fix link interface. (#14052)
-
-* [Mobile]Fix title padding on Android (#14057)
-
-* Remove title vertical paddings for Android
-
-* Revert "Remove title vertical paddings for Android"
-
-This reverts commit 09f0d3592f77509e6a19e7712bba725a6118ab0f.
-
-* Import padding variables
-
-* Revert wrong format image color (#14058)
-
-* Stop building the mobile release branch on Travis (#14060)
-
-* Avoid mutating imported default config in webpack config (#14039)
-
-* Make Babel import JSX pragma plugin aware of `wp.element.createElement` (#13809)
-
-* Test: Add test which verifies wheter JSX pragma detects WP global
-
-* Update packages/babel-plugin-import-jsx-pragma/test/index.js
-
-Co-Authored-By: gziolo <grzegorz@gziolo.pl>
-
-* Skip import when the scope variable is already defined
-
-* Add failing tests for inner scope variable defined verification
-
-* Add import statement when there is any undefined scope variable
-
-* Docs: Add details about changes introduced to Babel plugin
-
-* Upgrade Jest to version 24 (breaking changes) (#13922)
-
-* Upgrade Jest to version 24 (breaking changes)
-
-* Update changelog files to list all dependencies upgraded
-
-* Downgrade puppeteer to the previous version 1.6.1
-
-* Try to fix failing e2e tests setup
-
-* Added clarification in the changelog
-
-* Testing: Remove expect-puppeteer import reference
-
-* Address issues raised during code review
-
-* Codeowners changes for @chrisvanpatten (#14062)
-
-* Codeowners changes for @chrisvanpatten
-
-* Remove obsolete ghost  placeholder for no longer onowned styles
-
-* Add repository.directory fields (fixes #13946) (#14059)
-
-* Improve default Babel preset to include JSX pragma (#13540)
-
-* Include custome JSX pragma support in Babel preset
-
-* Stop using Babel tranpiliation for two packages
-babel-plugin-import-jsx-pragma and postcss-themes
-
-* Add engines field to node based packages
-
-* Use the block editor store instead of the editor one (#13105)
-
-* Docs: release.md: miscellaneous fixes (#14083)
-
-* Docs: release.md: misc. fixes
-
-* Disable block navigation and document outline items in text mode (#14081)
-
-* Use aria-disabled instead of disabled.
-
-* Fix unrecognized prop warning.
-
-* Disable Document Outline items in text mode.
-
-* Improve buttons alignment.
-
-* Pass isTextModeEnabled as prop from parent.
-
-* Fix selector in document outline. (#14094)
-
-* Fix selector in document outline.
-
-* Import getBlocks from its new location.
-
-* Plugin: Require includes for deprecated `use_block_editor_for_` functions (#14096)
-
-* Plugin: Fix 5.1.0 deprecated functions to correct plugin version
-
-* Plugin: Require includes for deprecated `use_block_editor_for_` functions
-
-* Plugin: Update server blocks script to use core equivalent function (#14097)
-
-`gutenberg_prepare_blocks_for_js` was deprecated in Gutenberg 5.0
-
-* Correct visual error in the quote block icon (#14091)
-
-Fixes #13659.
-
-The current quote block icon appears to have some over-simplified edges. This replaces it with a crisper version.
-
-* Try: Add a subtle animation to the is-active indicator for sidebar tabs (#13956)
-
-* Add subtle animation to the is-active indicator for sidebar tabs
-
-* Re-instate the empty border, to prevent browser defaults from kicking in.
-
-* Remove extra 1px of empty space
-
-* Focus state cleanup for tab buttons
-
-Allow them to inherit the box shadow (used for the active tab)
-
-Use the usual standard dotted outline instead of a solid one.
-
-* Add a pseudoclass to ensure the active border appears in Windows High Contrast Mode.
-
-* Fix typo.
-
-This should match the value from `/packages/edit-post/src/components/sidebar/settings-header/style.scss`
-
-* Plugin: Remove vendor script registration (#13573)
-
-* chore: Fix: FormToggle docs documents props the component does not uses (#14099)
-
-* Babel Plugin Import JSX Pragma: Remove import visitor (#14106)
-
-Props to @aduth for coding this optimization.
-
-* Add: Block specific toolbar button sample to the format api tutorial (#14113)
-
-## Description
-This PR updates the format API tutorial (toolbar button section) to include a sample of a button that only renders on a certain block.
-Answers a question posted on https://github.com/WordPress/gutenberg/issues/14104.
-Closes: https://github.com/WordPress/gutenberg/issues/14104
-
-## How has this been tested?
-I pasted the sample code on the browser console and verified it works as expected.
-
-* Use the editor settings to pass a mediaUpload handler (#14115)
-
-* Use the editor settings to pass a mediaUpload handler
-
-* Update media block snapshots
-
-* Block Editor: Consider RECEIVE_BLOCKS as non-persistent change (#14108)
-
-* Block Editor: Consider RECEIVE_BLOCKS as non-persistent change
-
-* Block Editor: Compare last action in reducer enhancer only if non-ignored
-
-* Plugin: Remove PHP functions slated for removal in 5.2 (#14090)
-
-* Plugin: Remove PHP functions slated for removal in 5.2
-
-* Documentation: Update FAQ to avoid reference to deprecated function
-
-* Paste: ignore Google Docs UID tag (#14138)
-
-* Fix  typos in copy-guide.md, readme.md and scripts.md. (#14089)
-
-* Separate the block editor shortcuts from the post editor shortcuts (#14116)
-
-* Fix: FocalPointPicker renders unlabelled input fields (#14152)
-
-* Testing: Remove unnecessary Enzyme React 16 workarounds (#14156)
-
-* Testing: Bump `enzyme-adapter-react-16` to 1.10.0
-
-* Testing: Avoid unforwarded Button mock
-
-No longer necessary with native support for forwardRef in Enzyme
-
-* Testing: Un-skip BlockControls snapshot test
-
-* Plugin: Preserve inline scripts in Gutenberg override (#13581)
-
-* Plugin: Preserve inline scripts in Gutenberg override
-
-* Plugin: Restore storageKey assignment for persistence migration
-
-* Refactor to remove usage of post related effects in packages/editor. (#13716)
-
-This pull is the first step in moving away from the lingering usage of effects in various data stores among packages. This pull specifically deals with post related effects in the @wordpress/editor package (`core/editor` store).
-
-* Add array-callback-return rule; Fix current code breaking the rule. (#14154)
-
-## Description
-Adds a rule to make sure Array functions that iterate on the array and should return something contain the return statement, otherwise, a forEach should probably be used instead.
-A case like this was fixed at https://github.com/WordPress/gutenberg/pull/13953.
-
-In PR https://github.com/WordPress/gutenberg/pull/13953 @aduth suggested the implementation of a lint rule to catch these cases. While trying to implement the rule and researching the best ways to do it, I noticed a rule like that already existed in the community and this PR is enabling it.
-
-We are also changing the code to respect the new rule no observable changes should be expected.
-
-## How has this been tested?
-Observe the tests pass.
-Do some smoke testing, adding blocks, uploading files, and verify everything still works as before.
-
-* Update text displayed when an embed can't be previewed (#13715)
-
-* Update text displayed when an embed can't be previewed
-
-* Add translator note for update to embedded content np preview message
-
-* Fix: Image that is uploaded to an existing gallery does not appear in the edit gallery view (#12435)
-
-* RichText: fix wordwise selection on Windows (#14184)
-
-* RichText: fix wordwise selection on Windows
-
-* Fix crtl ctrl typo.
-
-* Add docs
-
-* Chore: Update: Code Quality:  Remove some editor store references from block-editor (#14161)
-
-We missed to update the editor references from selectPreviousBlock, and selectNextBlock.
-
-## Tests
-
-I added multiple blocks, I verified that when I remove a block the previous block still gets selected.
-
-* Framework: Update package-lock.json for new Enzyme adapter (#14192)
-
-* Notices: Remove inaccurate createNotice sole argument feature (#14177)
-
-* New package to auto-generate public API documentation (#13329)
-
-* Update nosolosw notifs (#14196)
-
-* Make IconButton able to be referenced. (#14163)
-
-* Make IconButton able to get referenced.
-
-* Components: Forward IconButton ref as stateless function
-
-* Components: Restore IconButton aria-pressed prop pass-through
-
-* Paste: preserve empty table cells (#14137)
-
-* Update Codeowners, add mkaz to docgen (#14198)
-
-* Plugin: Remove wp-editor-font stylesheet override (#14176)
-
-* Bring i18n functionality up to date (#12559)
-
-* Plugin: Add Text Domain to plugin headers
-
-* Bring i18n functionality up to date
-
-* Plugin: Set Gutenberg script translations as default domain
-
-Filter loading behavior to load from plugin translation files
-
-* Testing: Update gutenberg_override_script per localization changes
-
-* Plugin: Provide second argument for set script translations
-
-Technically optional, only after WP5.1+, which is newer than the current minimum version supported by Gutenberg
-
-* Fix: deleting the last block triggers a focus loss. (#14189)
-
-## Description
-This PR fixes a problem: if the post contains one block and it is removed the focus is lost.
-
-This is a regression that happened when removeBlocks action was refactored to be a generator. We had an effect that inserts the default block during remove blocks action when certain conditions are met, this effect stopped working.
-This PR removes the effect and makes sure everything is handled by the removeBlocks action creator.
-
-End to end test available at https://github.com/WordPress/gutenberg/pull/14191.
-
-## How has this been tested?
-I created a new post.
-I wrote something in a paragraph I removed the paragraph using the remove button in the side menu and I verified the default block was added.
-
-* Clarify the block editor settings from the post editor settings (#14082)
-
-* Add repository.directory linting rule (fixes #13947) (#14200)
-
-* Add repository.directory rule to npm-package-json-lint-config (fix #13947)
-
-* Fix lock file (props @aduth)
-
-* Fix rule, update changelogs
-
-* Add PR reference
-
-* Add directory field to packages/docgen
-
-* Apply changes suggested by @ntwb
-
-* Update CHANGELOG.md
-
-* Plugin: Remove deprecated `_wpLoadGutenbergEditor`, `gutenberg` theme supports (#14144)
-
-* Plugin: Remove deprecated `gutenberg` theme supports
-* Plugin: Remove deprecated `_wpLoadGutenbergEditor`
-
-* Bump plugin version to 5.2.0-rc.1 (#14210)
-
-* Packages: Add missing expect-pupeteer dependency to e2e-tests package (#14212)
-
-* Lowercase Block Editor to block editor as per the core spelling Best Practices (#14205)
-
-## Description
-I've updated all references to Block Editor to be lowercase as they aren't proper nouns. This conforms to the core spelling Best Practices;
-“block editor” or “block-based editor” | “Block Editor” or “Gutenberg” | When referring to the new editor.
-Reference - https://make.wordpress.org/core/handbook/best-practices/spelling/
-
-Also ties back to the original discussion around the capitalization convention here;
-https://github.com/WordPress/gutenberg/pull/12856
-
-Previously opened #14203 to handle the Classic Editor changes.
-
-## How has this been tested?
-Only tested that it didn't break anything.
-
-## Types of changes
-Mostly comment changes, there was one string change and a couple translator comment changes.
-
-## Checklist:
-- [x] My code is tested.
-- [x] My code follows the WordPress code style. <!-- Check code: `npm run lint`, Guidelines: https://make.wordpress.org/core/handbook/best-practices/coding-standards/javascript/ -->
-- [x] My code follows the accessibility standards. <!-- Guidelines: https://make.wordpress.org/core/handbook/best-practices/coding-standards/accessibility-coding-standards/ -->
-- [x] My code has proper inline documentation. <!-- Guidelines: https://make.wordpress.org/core/handbook/best-practices/inline-documentation-standards/javascript/ -->
-- [x] I've included developer documentation if appropriate. <!-- Handbook: https://wordpress.org/gutenberg/handbook/designers-developers/ -->
-
-* Babel Preset Default: Avoid disabling regenerator option (#14130)
-
-* Babel Preset Default: Remove redundant (defaulted) corejs option
-
-* Scripts: Assign Babel runtime regenerator as externals in Webpack config
-
-* Babel Preset Default: Avoid disabling regenerator option
-
-* Testing: Await E2E promise interactions (#14219)
-
-* Testing: Await E2E promise interactions
-
-* Testing: Disable animations on every admin screen
-
-* Testing: Refactor reusable block management to compare before/after entry count
-
-* Lowercase classic editor when not in reference to the plugin. (#14203)
-
-* Lowercase classic editor when not in reference to the plugin.
-
-* Reverted heading to use capitalized as the heading choice throughout uses full capitalization style on headings so went back to make consistent as @torres126 recommended. Also updated the snap file to resolve the Travis CI error.
-
-* Missed saving README.md where the revert on headding capitalization was in my editor.
-
-* Fix: Calendar block: Always show current month for non post types on the editor (#13873)
-
-* Fix allowed_block_types regression (#14229)
-
-* Fix: Latest posts: Title is clickable across the full width of the row (#14109)
-
-## Description
-The title in latest posts block was clickable across the full width of the row, making it easy to click on the title by mistake.
-This problem only affects the editor on the front end things worked as expected.
-
-## How has this been tested?
-I added the latest posts block.
-I verified that the title is only clickable if the mouse is above the title and not above any part of its row.
-
-
-## Screenshots <!-- if applicable -->
-Before:
-![feb-25-2019 21-49-15](https://user-images.githubusercontent.com/11271197/53371643-b3e3f380-3948-11e9-95f5-a8f235fabab2.gif)
-
-After:
-![feb-25-2019 21-53-30](https://user-images.githubusercontent.com/11271197/53371657-c2320f80-3948-11e9-8dfd-ab7ae4640955.gif)
-
-* Blocks: Regenerate RSS, Search block fixtures (#14122)
-
-* Component: date-time: Remove comparison to now when testing getMomentDate (#14230)
-
-* RichText: Fix undo after pattern (#13917)
-
-* Fix undo after pattern
-
-* Update e2e test
-
-* RichText: don't use DOM to add line padding (#13850)
-
-* RichText: don't use DOM to add line padding
-
-* Clean up
-
-* Keep track of user inserted line breaks
-
-* Mark isEditableTree param unstable
-
-* Use a central script instead of one per package to generate docs (#14216)
-
-* Update: Use escape key press instead of mouse movement to show block toolbar (#14247)
-
-This PR updates our end to end tests to use escape key press instead of mouse movement to show the block toolbar. The PR follows a suggestion by @aduth in https://github.com/WordPress/gutenberg/pull/14191#discussion_r261715507
-
-## How has this been tested?
-We only need to make sure end 2 end tests pass
-
-* Switch the Travis badge from travis-ci.org to travis-ci.com. (#14250)
-
-* Update the npm packages release process (#14136)
-
-* Update plugin version to 5.2 (#14255)
-
-* chore(release): publish
-
- - @wordpress/a11y@2.1.0
- - @wordpress/annotations@1.1.0
- - @wordpress/api-fetch@3.0.0
- - @wordpress/autop@2.1.0
- - @wordpress/babel-plugin-import-jsx-pragma@2.0.0
- - @wordpress/babel-plugin-makepot@3.0.0
- - @wordpress/babel-preset-default@4.0.0
- - @wordpress/blob@2.2.0
- - @wordpress/block-editor@1.0.0
- - @wordpress/block-library@2.3.0
- - @wordpress/block-serialization-default-parser@3.0.0
- - @wordpress/block-serialization-spec-parser@3.0.0
- - @wordpress/blocks@6.1.0
- - @wordpress/browserslist-config@2.3.0
- - @wordpress/components@7.1.0
- - @wordpress/compose@3.1.0
- - @wordpress/core-data@2.1.0
- - @wordpress/custom-templated-path-webpack-plugin@1.2.0
- - @wordpress/data@4.3.0
- - @wordpress/date@3.1.0
- - @wordpress/deprecated@2.1.0
- - @wordpress/docgen@1.0.0
- - @wordpress/dom-ready@2.1.0
- - @wordpress/dom@2.1.0
- - @wordpress/e2e-test-utils@1.0.0
- - @wordpress/e2e-tests@1.0.0
- - @wordpress/edit-post@3.2.0
- - @wordpress/edit-widgets@0.1.0
- - @wordpress/editor@9.1.0
- - @wordpress/element@2.2.0
- - @wordpress/escape-html@1.1.0
- - @wordpress/eslint-plugin@2.0.0
- - @wordpress/format-library@1.3.0
- - @wordpress/hooks@2.1.0
- - @wordpress/html-entities@2.1.0
- - @wordpress/i18n@3.2.0
- - @wordpress/is-shallow-equal@1.2.0
- - @wordpress/jest-console@3.0.0
- - @wordpress/jest-preset-default@4.0.0
- - @wordpress/jest-puppeteer-axe@1.0.0
- - @wordpress/keycodes@2.1.0
- - @wordpress/library-export-default-webpack-plugin@1.1.0
- - @wordpress/list-reusable-blocks@1.2.0
- - @wordpress/notices@1.2.0
- - @wordpress/npm-package-json-lint-config@1.2.0
- - @wordpress/nux@3.1.0
- - @wordpress/plugins@2.1.0
- - @wordpress/postcss-themes@2.0.0
- - @wordpress/priority-queue@1.0.0
- - @wordpress/redux-routine@3.1.0
- - @wordpress/rich-text@3.1.0
- - @wordpress/scripts@3.0.0
- - @wordpress/shortcode@2.1.0
- - @wordpress/token-list@1.2.0
- - @wordpress/url@2.4.0
- - @wordpress/viewport@2.2.0
- - @wordpress/wordcount@2.1.0
-
-* Update the package changelogs after the npm release
-
-* Add clickBlockToolbarButton end to end test util (#14254)
-
-This PR adds an end 2 end test util that allows clicking in a block toolbar button and refactors existing code to use it.
-
-## How has this been tested?
-We only need to verify that the end 2 end tests pass.
-
-* element: set up autogenerated API docs (#14269)
-
-* Testing: Trash existing posts as admin user (#14244)
-
-* escape-html: set up autogenerated API docs (#14268)
-
-* html-entities: set up auto-generated API docs (#14267)
-
-* keycodes: set up auto-generated API docs (#14265)
-
-* Use currentColor for fill of placeholder icon—ensures icon contrasts with background color of block (#14257)
-
-* a11y: set up auto-generated API docs (#14288)
-
-* blob: set up auto-generated API docs (#14286)
-
-* block-library: set up auto-generated API docs (#14282)
-
-* compose: set up auto-generated API docs (#14278)
-
-* dom: set up auto-generated API docs (#14273)
-
-* i18n: set up auto-generated API docs (#14266)
-
-* Clarify that we should rebase the branch when preparing the npm release branches (#14260)
-
-* autop: set up auto-generated API docs (#14287)
-
-* dom-ready: set up autogenerated API docs (#14272)
-
-* block-editor: set up auto-generated API docs (#14285)
-
-* Adding an e2e test verifying simple keyboard navigation through blocks (#13455)
-
-* Adding an e2e test verifying simple keyboard navigation through blocks (Issue #12392) using bug resolved in #11773 as the basis for the steps
-
-* Moving `navigateToContentEditorTop`, `tabThroughParagraphBlock`, `tabThroughBlockMoverControl` and `tabThroughBlockToolbar` to the parent scope. Using pressKeyWithModifier within navigateToContentEditorTop.
-
-* Add nested blocks inside cover block (#13822)
-
-* rich-text: set up autogenerated API docs (#14220)
-
-* Add link to WordPress Support documentation (#14316)
-
-* Remove users documentation (#14318)
-
-* Fix the double dash issue (#14321)
-
-The double dash was being converted to a single dash (&#8211;)
-
-* docgen: Generate package docs in parallel (#14295)
-
-* Add new actions for invalidating resolution caches (#14225)
-
-* add new actions for invalidating resolution caches
-
-* use path array for omit
-
-* clarify logic
-
-* CC-BY-3.0 is not GPLv2 compatible. (#14329)
-
-* blocks: set up auto-generated API docs (#14279)
-
-* deprecated: set up auto-generated API docs (#14275)
-
-* priority-queue: set-up auto-generated API docs (#14262)
-
-* shortcode: set up autogenerated API docs (#14218)
-
-* viewport: set up autogenerated API docs in README (#14214)
-
-* url: set up autogenerated API docs (#14217)
-
-* redux-routine: set up autogenerated API docs (#14228)
-
-* date: set up auto-generated API docs (#14276)
-
-* block-serialization-default-parser: set up auto-generated API docs (#14280)
-
-* RichText: collapse toolbar (#14233)
-
-* RichText: collapse toolbar
-
-* Move inline image
-
-* Add balanced margin
-
-* Add tooltip
-
-* Update e2e test
-
-* Update e2e test
-
-* Remove RichTextInserterItem
-
-* Ensure there are fills before rendering
-
-* Make toggle button bigger
-
-* Use clickBlockToolbarButton
-
-* Fix e2e test
-
-*  RichText: fix br padding in multiline and nesting (#14315)
-
-* RichText: fix br padding in multiline and nesting
-
-* Add e2e test
-
-* Docs: Release: Suggest lighter SVN checkout (#14259)
-
-* plugins: set up auto-generated API docs (#14263)
-
-* Move the block components to the block editor module (#14112)
-
-* wordcount: set up autogenerated API docs (#14213)
-
-* Update packages used by eslint plugin to remove warnings (#14077)
-
-* Update packages used by eslint plugin to remove warnings
-
-* Manually modify package-lock.json
-
-Props @gziolo.
-
-* Specify React version in eslint-plugin-react settings
-
-* Fix react/jsx-no-target lint errors
-
-* Try Legacy widget block (#13511)
-
-## Description
-Implements: https://github.com/WordPress/gutenberg/issues/4770
-
-This PR is a **proof of concept** of a legacy widget block. A block that allows existing WordPress widgets to be added as Gutenberg blocks.
-
-
-The design is similar to the one proposed by @melchoyce in https://github.com/WordPress/gutenberg/issues/4770#issuecomment-383995334 (option 1). Although it seems option two was preferred, it would require to expose each widget as a block similar to what embeds do, and it would increase the technical complexity and make testing/debugging harder, so I preferred to use option 1 for now. I will gladly iterate on the UX after this proof of concept gets more stable.
-
-
-## Some technical details
-
-The available widgets are preloaded to Gutenberg similar to what happens with page templates.
-
-### REST-API user story
-I want to able to pass a widget identifier to an endpoint, pass the existing widget attributes and the changes the user is making if any, and receive from the rest API, the sanitized new widget attributes ready to save and an HTML form that allows the user to edit the widget in the new state.
-
-###  REST-API endpoint
-A very simple REST-API endpoint was implemented.  The endpoint receives the previous instance of a widget (previous attributes) the changed instance of a widget (changed attributes if any) and returns the new instance of the widget and the HTML form that allows editing this widget.
-There are two ajax-admin endpoints save-widget and update-widget. It looks like each one has specificities that make using it here complex. The ajax admin code would probably require some changes to be used here. Our use case is straightforward from the backend perspective as the widget does not need to be saved anywhere, and the widget is not associated with any widget area. The most straightforward approach seemed to be using a very simple endpoint. If I missed something and adapting existing endpoints is simpler feel free to comment, and I will have a look.
-
-
-### Block Architecture
-
-The edit component of the block handles the start placeholder that allows selecting a widget, and the tab mechanism that allows switching between edit and preview.
-The preview is done using the ServerSideRender component.
-The edit is done using two components:
-**WidgetEditHandler:** Is responsible for server communication using the endpoint we created, and for keeping the required local state for the edition. Renders an update button, when pressed we retrieve from the dom the changed fields (using a method provided by WidgetEditDomManager) issues a request to the server and updates the legacy widget instance attribute with the server answer.
-**WidgetEditDomManager:** Component responsible for rendering the starting dom for a widget. After the first render React never rerenders the component again, the content rendered by this component is then managed by the scripts the widgets may implement. When a new instance of the form HTML is received we manually update the dom changing .widget-content (like the customizer and the widget screen) do. This component provides a method that returns an object with the widget changed attributes. When this component is mounted it triggers a widget-added event when a new update happens and the dom is changed by the component widget-update jQuery event is triggered.
-
-On front end widget are rendered with a simple call to [the_widget](https://codex.wordpress.org/Function_Reference/the_widget).
-
- 
-
-## Screenshots <!-- if applicable -->
-
-![jan-25-2019 19-37-44](https://user-images.githubusercontent.com/11271197/51768637-c3b5b100-20d8-11e9-941f-00adb4c7b0a1.gif)
-![jan-25-2019 18-58-49](https://user-images.githubusercontent.com/11271197/51768645-cb755580-20d8-11e9-89e7-1aa9ba7256c3.gif)
-
-## Known problems
-- The block is not aware of any change inside the widget until the update button is pressed. This replicates the save button on the widgets screen. But it is annoying if we change something on the widget and go to the widget preview right away our changes are not reflected in the preview. Having an explicit update, makes testing and debugging easier, we may than explore other approaches e.g.: also save when preview happens, save on blur events, etc.
-
-- The text widget that contains TinyMCE crashes and fails to init. It calls wp.editor.initialize to reference TinyMCE and on Gutenberg, wp.editor is our editor module. This problem may have happened with meta boxes if it was solved probably the same approach may be applied.
-
-- The widget design may be affected by CSS that exists in Gutenberg, so the design of the widgets does not look the same. Ideally, Gutenberg CSS would not affect the widgets but as they are on the same page that's not the case.
-
-- Some third-party widgets using don't initialize correctly. That happens because the dom of the editor is not equal to the dom of the customizer and/or the widget screen. Some JS widgets use click events on the widgets screen to initialize while on Gutenberg these events don't happen, some check if they are on the customizer page (body contains customizer classes) before handling widget-updated events. Normally adapting a widget that does not initialize correctly is a matter of changing a very simple condition on the plugin.
-
-* Update changelog for esling-plugin (#14339)
-
-* Add ability to transform [video] shortcodes to video block (#14042)
-
-* CSS to remove the clipping of the toolbar in RTL languages (#14088)
-
-* added the more tag via the old editor's image (#14173)
-
-* Seimplify hierarchical term selector strings. (#13938)
-
-* Add: End to end test to make sure when all  blocks get removed the default block appender gets inserter and selected (#14191)
-
-* Fix the Deprecated Blocks link (#14355)
-
-The *Deprecated Blocks link* was pointing to the wrong URL.
-
-* Added testcases for isKeyboardEvent in keycodes module (#14073)
-
-* Added testcases for isKeyboardEvent in keycodes module
-
-* Fixed assertion checks and updated attachEventListeners function
-
-* Added testcases for isKeyboardEvent in keycodes module
-
-* Fixed assertion checks and updated attachEventListeners function
-
-* Fix: Quote to heading transform (#14348)
-
-* Latest Comments block: use align supports flag + code cleanup (#11411)
-
-* ToggleControl allows setting custom classes (#13804)
-
-* ToggleControl allows setting custom classes
-
-Related Issue: #11349 
-This pull request fixes the "ToggleControl does not allow setting custom classes" problem. This lets the user to add a custom classname on the element, just like in TextControl.
-
-* Update README of toggle-control
-
-Add property className and its description
-
-* Update packages/components/src/toggle-control/README.md
-
-Formatted style of README
-
-Co-Authored-By: AmartyaU <44530193+AmartyaU@users.noreply.github.com>
-
-* Edited text of button to be actionable (#14347)
-
-* Block library: Remove all test snapshots for blocks (#14349)
-
-* Fix: Inserter impossible to collapse panels while searching. (#13884)
-
-* Make taxonomies test relieable. (#14340)
-
-* edit-post: set up autogenerated API docs (#14271)
-
-* Plugin: Remove postinstall step (#14353)
-
-* Plugin: Remove postinstall step
-
-* Framework: Run build for JS unit tests
-
-Assumed previously relied on postinstall
-
-* Add check to the merge function in headings and paragraph blocks (#13981)
-
-If trying to merge a blank heading or paragraph, if this check isn't performed,
-the result is the string 'Null' appearing in the text.
-
-* Update internationalization process with complete updated example. (#13909)
-
-* Update internationalization process with complete updated example.
-
-* Minor edits
-
-* Update i18n package documentation
-
-Updates with links to expanded section in Gutenberg Handbook
-
-Fixes instructions to use wp-cli which is the recommended tool for
-creating pot files, and po2json to convert the format.
-
-* Apply suggestions from code review
-
-Co-Authored-By: mkaz <marcus@mkaz.com>
-
-* Remove duplicate documentation, just link to Handbook
-
-* Batch of changes from reviews props @swisspiddy
-
-* :shakes-fist-at-whitespace:
-
-* Updates to include full .pot and .po files per @nosolosw review
-
-* Add JSON translation example
-
-* Fix syntax to make gutenberg build in this branch
-
-* E2E Test Utils: Add missing babel/runtime dependency (#14374)
-
-* Build: Only prompt clean if unclean (#14352)
-
-* Remove unused mobile stylesheets
-
-* Port editor refactoring for mobile
-
-* fix names (#14382)
-
-* Add withRegistry HigherOrderComponent (#14370)
-
-* Fix block validation error message (#13499)
-
-* Rename variable to make code more clear
-
-* Fix display of expected and actual block HTML
-
-The variable were in the wrong order, making the message confusing. It
-would show the actual HTML as the expected HTML and visa versa.
-
-* Change wording to be more clear
-
-Expected & Actual were confusing words to use in this content. This
-change makes the message actually reflect what the values are.
-
-* Regenerate docs
-
-* Fix: Global inserter does not validates block insert restrictions (#14020)
-
-* Teach build and start commands to use Webpack default if none is provided (#13877)
-
-* Use a default webpack config if none is provided
-
-* Extract webpack utils from build command
-
-* Update start command
-
-* Add docs
-
-* Add Webpack documentation
-
-* Add example of how to overwrite the default plugins
-
-* Do not export hasWebpackConfig
-
-as it is not used anywhere else.
-
-* Always pass webpack CLI args to command
-
-* Update README
-
-* Remove section on extending the default webpack config file
-
-* Simplify array passing
-
-Co-Authored-By: nosolosw <nosolosw@users.noreply.github.com>
-
-* Simplify pushing to array
-
-Co-Authored-By: nosolosw <nosolosw@users.noreply.github.com>
-
-* Fix externals docs
-
-* Use webpack instead of Webpack
-
-* Add Changelog entry
-
-* RichText: Fix prepareEditableTree (#14284)
-
-* Fix use of __experimentalCreatePrepareEditableTree without __experimentalCreateOnChangeEditableValue
-
-* Add unit tests
-
-* Add module entry point to notices package.json file (#14388)
-
-* Plugin: Remove PHP functions slated for 5.3 removal (#14380)
-
-* Make @wordpress/edit-post compatible with native
-
-* Unify styles for UnsupportedBlock after sass build default imports is fixed on native
-
-* Remove scss variables and colors import after fixing sass build in gb-mobile
-
-* RichText: change value to have separate keys for line and object formats (#13948)
-
-* Add objects and lineFormats
-
-* Update RichText
-
-* Fix image toolbar
-
-* Update format placeholder
-
-* lineFormat => lines
-
-* concatPair => mergePair
-
-* Update selectedFormat checks
-
-* Add some extra info to create docs
-
-* Move create docs inline
-
-* Merge lines and objects
-
-* Fix typos
-
-* Add getActiveObject unit tests
-
-* Update docs
-
-* Rebase
-
-* Adjust unstableToDom arguments
-
-* Remove normaliseFormats from list functions
-
-* Update native files
-
-* Update native file
-
-* Remove code formatting for mobile
-
-* RichText: try alternative list shortcuts (to tab) (#14343)
-
-* RichText: try alternative list shortcuts
-
-* Try tooltips
-
-* Change tooltips to use text
-
-* Add inline comments
-
-* Add e2e test
-
-* Rebase
-
-* Remove unused styles classes. (#14338)
-
-* [Mobile]Fix placeholder position of block appender (#14386)
-
-* Fix placeholder position of block appender
-
-* Remove unused import
-
-* Change import position
-
-* Remove unused import in css file
-
-* Remove extra container view
-
-* Update travis.yml from master branch to fix CI issues
-
-* [Mobile]Update caret position on insert link (#14317)
-
-* Update selection on text change if needed
-
-* Update caret position when editing the link
-
-* Revert putting the caret at end when we transform the selected text into link
-
-* Fix source map paths published to npm (#14409)
-
-* Components: update Button readme to add design guidelines (#14194)
-
-These changes add design documentation. Co-Authored-By: kjellr <kjell@kjellr.com>
-
-* Remove export from syntax still a proposal
-
-* Update README.md
->>>>>>> ad19a589
+* 'rnmobile/develop' of https://github.com/WordPress/gutenberg:
+  Get the last master changes into the mobile develop branch (#14375)