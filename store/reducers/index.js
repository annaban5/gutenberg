/**
 * @format
 * @flow
 */

import { find, findIndex, reduce } from 'lodash';

import ActionTypes from '../actions/ActionTypes';
import type { StateType } from '../';
import type { BlockActionType } from '../actions';

<<<<<<< HEAD
function findBlock( blocks, uid: string ) {
	return find( blocks, obj => {
		return obj.uid === uid;
	} );
}

function findBlockIndex( blocks, uid: string ) {
	return findIndex( blocks, obj => {
		return obj.uid === uid;
	} );
}

export const reducer = ( state = {}, action ) => {
	const blocks = [ ...state.blocks ];
=======
export const reducer = (
	state: StateType = { blocks: [], refresh: false },
	action: BlockActionType
) => {
>>>>>>> 7daf8731
	switch ( action.type ) {
		case ActionTypes.BLOCK.UPDATE_ATTRIBUTES:
			const block = findBlock( blocks, action.uid );

			// Ignore updates if block isn't known
			if ( ! block ) {
				return state;
			}

			// Consider as updates only changed values
			const nextAttributes = reduce(
				action.attributes,
				( result, value, key ) => {
					if ( value !== result[ key ] ) {
						// Avoid mutating original block by creating shallow clone
						if ( result === findBlock( blocks, action.uid ).attributes ) {
							result = { ...result };
						}

						result[ key ] = value;
					}

					return result;
				},
				findBlock( blocks, action.uid ).attributes
			);

			// Skip update if nothing has been changed. The reference will
			// match the original block if `reduce` had no changed values.
			if ( nextAttributes === findBlock( blocks, action.uid ).attributes ) {
				return state;
			}

			// Otherwise merge attributes into state
			var index = findBlockIndex( blocks, action.uid );
			blocks[ index ] = {
				...block,
				attributes: nextAttributes,
			};
			return { blocks: blocks, refresh: ! state.refresh };
		case ActionTypes.BLOCK.FOCUS:
			const destBlock = findBlock( blocks, action.uid );
			const destBlockState = destBlock.focused;
			// Deselect all blocks
			for ( let block of blocks ) {
				block.focused = false;
			}
			// Select or deselect pressed block
			destBlock.focused = ! destBlockState;
			return { blocks: blocks, refresh: ! state.refresh };
		case ActionTypes.BLOCK.MOVE_UP:
			if ( blocks[ 0 ].uid === action.uid ) return state;

			var index = findBlockIndex( blocks, action.uid );
			var tmp = blocks[ index ];
			blocks[ index ] = blocks[ index - 1 ];
			blocks[ index - 1 ] = tmp;
			return { blocks: blocks, refresh: ! state.refresh };
		case ActionTypes.BLOCK.MOVE_DOWN:
			if ( blocks[ blocks.length - 1 ].uid === action.uid ) return state;

			var index = findBlockIndex( blocks, action.uid );
			var tmp = blocks[ index ];
			blocks[ index ] = blocks[ index + 1 ];
			blocks[ index + 1 ] = tmp;
			return { blocks: blocks, refresh: ! state.refresh };
		case ActionTypes.BLOCK.DELETE:
			var index = findBlockIndex( blocks, action.uid );
			blocks.splice( index, 1 );
			return { blocks: blocks, refresh: ! state.refresh };
		default:
			return state;
	}
};<|MERGE_RESOLUTION|>--- conflicted
+++ resolved
@@ -9,7 +9,6 @@
 import type { StateType } from '../';
 import type { BlockActionType } from '../actions';
 
-<<<<<<< HEAD
 function findBlock( blocks, uid: string ) {
 	return find( blocks, obj => {
 		return obj.uid === uid;
@@ -22,14 +21,11 @@
 	} );
 }
 
-export const reducer = ( state = {}, action ) => {
-	const blocks = [ ...state.blocks ];
-=======
 export const reducer = (
 	state: StateType = { blocks: [], refresh: false },
 	action: BlockActionType
 ) => {
->>>>>>> 7daf8731
+	const blocks = [ ...state.blocks ];
 	switch ( action.type ) {
 		case ActionTypes.BLOCK.UPDATE_ATTRIBUTES:
 			const block = findBlock( blocks, action.uid );
